--- conflicted
+++ resolved
@@ -256,25 +256,6 @@
     def _reset(self):
         pass
 
-    def _shift(self, value):
-        """
-        Shift any SimTimeConditions within larger condition rules by value seconds (backward).
-
-        I.e., if a control is scheduled at simulation time 7200 and you shift by 3600, the new
-        control threshold with be sim time 3600.
-
-        Parameters
-        ----------
-        value : float
-            seconds to subtract from threshold
-
-        Returns
-        -------
-        bool
-            is this still a valid control?
-        """
-        return True
-
     @abc.abstractmethod
     def requires(self):
         """
@@ -604,13 +585,6 @@
         if self._relation != other._relation:
             return False
         return True
-
-    def _shift(self, value):
-        self._threshold -= value
-        if self._threshold >= 0:
-            return True
-        self._threshold = 0
-        return False
 
     @property
     def name(self):
@@ -993,11 +967,6 @@
         self._condition_1._reset()
         self._condition_2._reset()
 
-    def _shift(self, value):
-        success1 = self._condition_1._shift(value)
-        success2 = self._condition_2._shift(value)
-        return success1 or success2
-
     def _compare(self, other):
         """
         Parameters
@@ -1063,11 +1032,6 @@
     def _reset(self):
         self._condition_1._reset()
         self._condition_2._reset()
-
-    def _shift(self, value):
-        success1 = self._condition_1._shift(value)
-        success2 = self._condition_2._shift(value)
-        return success1 or success2
 
     def _compare(self, other):
         """
@@ -2017,12 +1981,6 @@
         control_type: _ControlType
         """
         return self._control_type
-<<<<<<< HEAD
-
-    def _shift(self, step):
-        return self._condition._shift(step)
-=======
->>>>>>> 60ed80e6
     
     def requires(self):
         req = self._condition.requires()
@@ -2128,12 +2086,6 @@
         else:
             self._control_type = _ControlType.postsolve
         
-<<<<<<< HEAD
-    def _shift(self, step):
-        return self._condition._shift(step)
-
-=======
->>>>>>> 60ed80e6
     @classmethod
     def _time_control(cls, wnm, run_at_time, time_flag, daily_flag, control_action, name=None):
         """
