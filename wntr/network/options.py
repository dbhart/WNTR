"""
The wntr.network.options module includes simulation options.

.. note:: 

    This module has been changed in version wntr-2.3 to incorporate the new options 
    that EPANET 2.2 requires. It also reorganizes certain options so that they are 
    more consistent with EPANET's groupings and make more logical sense. Therefore, 
    this change is not necessarily backwards compatible, particularly when trying to
    use pickle files with options generated with wntr <= 2.2.
    For example, the options previously contained in the old SolverOptions class have 
    been moved to the HydraulicOptions class.

    Additionally, this module has been modified to use the "attrs" package,
    which is a better method of creating data structure classes than the manual 
    method used previously. This change will require users to add the attrs 
    package if they do not already have it.

    In cases where the class constructor indicates "NOTHING" is the default argument,
    this should be interpreted that there is a factory function that will generate a 
    new, blank element of the appropriate type.


.. rubric:: Contents

.. autosummary::

    WaterNetworkOptions
    TimeOptions
    GraphicsOptions
    HydraulicOptions
    ResultsOptions
    ReactionOptions
    QualityOptions
    EnergyOptions
    UserOptions


.. note:: 

    This module has been changed in version wntr-2.3 to incorporate the new options 
    that EPANET 2.2 requires. It also reorganizes certain options so that they are 
    more consistent with EPANET's groupings and make more logical sense. Therefore, 
    this change is not necessarily backwards compatible, particularly when trying to
    use pickle files with options generated with wntr <= 2.2.
    For example, the options previously contained in the old SolverOptions class have 
    been moved to the HydraulicOptions class.


"""
import re
import logging
<<<<<<< HEAD
import attr
from attr.validators import in_
=======
import copy
>>>>>>> afd4d024

logger = logging.getLogger(__name__)

def _float_or_None(value):
    """Converts a value to a float, but doesn't crash for values of None"""
    if value is not None:
        return float(value)
    return None

<<<<<<< HEAD

def _int_or_None(value):
    """Converts a value to an int, but doesn't crash for values of None"""
    if value is not None:
        return int(value)
    return None


def _new_rpt_params():
    ret = dict(elevation=False, demand=True, head=True, pressure=True,
                quality=True, length=False, diameter=False, flow=True,
                velocity=True, headloss=True, position=False, setting=False, reaction=False)
    ret['f-factor'] = False
    return ret


def _new_results_obj():
    ret = dict(demand=True, head=True, pressure=True, quality=True,
                flow=True, linkquality=True, velocity=True, headloss=True, status=True,
                setting=True, rxnrate=True, frictionfact=True)
    return ret


def _new_param_opts():
    ret = dict(elevation=dict(), demand=dict(), head=dict(), pressure=dict(),
                quality=dict(), length=dict(), diameter=dict(), flow=dict(), 
                velocity=dict(), headloss=dict(), position=dict(), setting=dict(),
                reaction=dict())
    ret['f-factor'] = dict()
    return ret


@attr.s
class TimeOptions(object):
=======

def _int_or_None(value):
    """Converts a value to an int, but doesn't crash for values of None"""
    if value is not None:
        return int(value)
    return None


def _new_rpt_params():
    ret = dict(elevation=False, demand=True, head=True, pressure=True,
                quality=True, length=False, diameter=False, flow=True,
                velocity=True, headloss=True, position=False, setting=False, reaction=False)
    ret['f-factor'] = False
    return ret


def _new_results_obj():
    ret = dict(demand=True, head=True, pressure=True, quality=True,
                flow=True, linkquality=True, velocity=True, headloss=True, status=True,
                setting=True, rxnrate=True, frictionfact=True)
    return ret


def _new_param_opts():
    ret = dict(elevation=dict(), demand=dict(), head=dict(), pressure=dict(),
                quality=dict(), length=dict(), diameter=dict(), flow=dict(), 
                velocity=dict(), headloss=dict(), position=dict(), setting=dict(),
                reaction=dict())
    ret['f-factor'] = dict()
    return ret


class _OptionsBase(object):
    @classmethod
    def factory(cls, val):
        """Create an options object based on passing in an instance of the object, a dict, or a tuple"""
        if isinstance(val, cls):
            return val
        elif isinstance(val, dict):
            return cls(**val)
        elif isinstance(val, (list, tuple)):
            return cls(*val)
        elif val is None:
            return cls()
        raise ValueError('Unknown type for %s.factory: %s',
                         cls.__name__, type(val))

    def __str__(self):
        return "{}({})".format(self.__class__.__name__, ", ".join(["{}={}".format(k, repr(v)) for k, v in self.__dict__.items()]))
    __repr__ = __str__

    def __iter__(self):
        for k, v in self.__dict__.items():
            try: 
                vv = dict(v)
            except:
                vv = v
            yield k, vv

    def __getitem__(self, index):
        return self.__dict__[index]
    
    def __eq__(self, other):
        if other is None: return False
        if not hasattr(other, '__dict__'): return False
        for k in self.__dict__.keys():
            if not self.__dict__[k] == other.__dict__[k]: return False
        return True


class TimeOptions(_OptionsBase):
>>>>>>> afd4d024
    """
    Options related to simulation and model timing.
    
    Parameters
    ----------
    duration : int
        Simulation duration in seconds
    hydraulic_timestep : int
        Hydraulic timestep in seconds
    quality_timestep : int
        Water quality timestep in seconds 
    rule_timestep : int
        Rule timestep in seconds
    pattern_timestep : int
        Pattern timestep in seconds
    pattern_start : int
        Time offset (in seconds) to find the starting pattern step; changes 
        where in pattern the pattern starts out, *not* what time the pattern 
        starts
    report_timestep : int
        Reporting timestep in seconds
    report_start : int
        Start time of the report in seconds from the start of the simulation
    start_clocktime : int, default 0
        Time of day in seconds from 12 am at which the simulation begins
<<<<<<< HEAD
    statistic: str, default='NONE' (off)
=======
    statistic: str
>>>>>>> afd4d024
        Provide statistics rather than time series results in the report file.
        Options are AVERAGED, MINIMUM, MAXIUM, RANGE, and NONE (as defined in the 
        EPANET User Manual)
    
    """
<<<<<<< HEAD
    duration = attr.ib(default=0.0, converter=float)
    hydraulic_timestep = attr.ib(default=3600.0, converter=float)
    quality_timestep = attr.ib(default=360.0, converter=float)
    rule_timestep = attr.ib(default=360.0, converter=float)
    pattern_timestep = attr.ib(default=3600.0, converter=float)
    pattern_start = attr.ib(default=0.0, converter=float)
    report_timestep = attr.ib(default=3600.0, converter=float)
    report_start = attr.ib(default=0.0, converter=float)
    start_clocktime = attr.ib(default=0.0, converter=float)
    statistic = attr.ib(default='NONE', validator=in_(['AVERAGED', 'MINIMUM', 'MAXIMUM', 'RANGE', 'NONE']))
    _pattern1 = re.compile(r'^(\d+):(\d+):(\d+)$')
    _pattern2 = re.compile(r'^(\d+):(\d+)$')
    _pattern3 = re.compile(r'^(\d+)$')
=======
    _pattern1 = re.compile(r'^(\d+):(\d+):(\d+)$')
    _pattern2 = re.compile(r'^(\d+):(\d+)$')
    _pattern3 = re.compile(r'^(\d+)$')
    def __init__(self,
                duration: float = 0.0,
                hydraulic_timestep: float=3600.0,
                quality_timestep: float=360.0,
                rule_timestep: float=360.0,
                pattern_timestep: float=3600.0,
                pattern_start: float=0.0,
                report_timestep: float=3600.0,
                report_start: float=0.0,
                start_clocktime: float=0.0,
                statistic: str='NONE'):
        self.duration = duration
        self.hydraulic_timestep = hydraulic_timestep
        self.quality_timestep = quality_timestep
        self.rule_timestep = rule_timestep
        self.pattern_timestep = pattern_timestep
        self.pattern_start = pattern_start
        self.report_timestep = report_timestep
        self.report_start = report_start
        self.start_clocktime = start_clocktime
        self.statistic = statistic
>>>>>>> afd4d024

    def __setattr__(self, name, value):
        if name == 'statistic':
            value = str.upper(value)
            if value not in ['AVERAGED', 'MINIMUM', 'MAXIMUM', 'RANGE', 'NONE']:
                raise ValueError('headloss must be one of "H-W", "D-W", or "C-M"')
        elif name not in ['report_timestep']:
            try:
                value = float(value)
            except ValueError:
                raise ValueError('%s must be a number', name)
        self.__dict__[name] = value

    @classmethod
<<<<<<< HEAD
    def factory(cls, val):
        """Create an options object based on passing in an instance of the object, a dict, or a tuple"""
        if isinstance(val, cls):
            return val
        elif isinstance(val, dict):
            return cls(**val)
        elif isinstance(val, (list, tuple)):
            return cls(*val)
        raise ValueError('Unknown type for %s.factory: %s',
                         cls.__name__, type(val))

    def todict(self):
        """Dictionary representation of the options"""
        return attr.asdict(self)
    asdict = todict

    def tostring(self):
        """String representation of the time options"""
        s = 'Time options:\n'
        for k,v in self.__dict__.items():
            s += '  {0:<20}: {1:<20}\n'.format(k, str(v))
        return s
    __repr__ = tostring

    @classmethod
=======
>>>>>>> afd4d024
    def seconds_to_tuple(cls, sec):
        hours = int(sec/3600.)
        sec -= hours*3600
        mm = int(sec/60.)
        sec -= mm*60
        return (hours, mm, int(sec))

    @classmethod
    def time_str_to_seconds(cls, s):
        """
        Converts time format to seconds.

        Parameters
        ----------
        s : string
            Time string. Options are 'HH:MM:SS', 'HH:MM', 'HH'


        Returns
        -------
        Integer value of time in seconds.
        """
        time_tuple = cls._pattern1.search(s)
        if bool(time_tuple):
            return (int(time_tuple.groups()[0])*60*60 +
                    int(time_tuple.groups()[1])*60 +
                    int(round(float(time_tuple.groups()[2]))))
        else:
            time_tuple = cls._pattern2.search(s)
            if bool(time_tuple):
                return (int(time_tuple.groups()[0])*60*60 +
                        int(time_tuple.groups()[1])*60)
            else:
                time_tuple = cls._pattern3.search(s)
                if bool(time_tuple):
                    return int(time_tuple.groups()[0])*60*60
                else:
                    raise RuntimeError("Time format not recognized. ")

    @classmethod
    def clock_str_to_seconds(cls, s, am_pm):
        """
        Converts clocktime format to seconds.


        Parameters
        ----------
        s : string
            Time string. Options are 'HH:MM:SS', 'HH:MM', HH'

        am : string
            options are AM or PM


        Returns
        -------
        Integer value of time in seconds

        """
        if am_pm.upper() == 'AM':
            am = True
        elif am_pm.upper() == 'PM':
            am = False
        else:
            raise RuntimeError('am_pm option not recognized; options are AM or PM')

        time_tuple = cls._pattern1.search(s)
        if bool(time_tuple):
            time_sec = (int(time_tuple.groups()[0])*60*60 +
                        int(time_tuple.groups()[1])*60 +
                        int(round(float(time_tuple.groups()[2]))))
            if s.startswith('12'):
                time_sec -= 3600*12
            if not am:
                if time_sec >= 3600*12:
                    raise RuntimeError('Cannot specify am/pm for times greater than 12:00:00')
                time_sec += 3600*12
            return time_sec
        else:
            time_tuple = cls._pattern2.search(s)
            if bool(time_tuple):
                time_sec = (int(time_tuple.groups()[0])*60*60 +
                            int(time_tuple.groups()[1])*60)
                if s.startswith('12'):
                    time_sec -= 3600*12
                if not am:
                    if time_sec >= 3600 * 12:
                        raise RuntimeError('Cannot specify am/pm for times greater than 12:00:00')
                    time_sec += 3600*12
                return time_sec
            else:
                time_tuple = cls._pattern3.search(s)
                if bool(time_tuple):
                    time_sec = int(time_tuple.groups()[0])*60*60
                    if s.startswith('12'):
                        time_sec -= 3600*12
                    if not am:
                        if time_sec >= 3600 * 12:
                            raise RuntimeError('Cannot specify am/pm for times greater than 12:00:00')
                        time_sec += 3600*12
                    return time_sec
                else:
                    raise RuntimeError("Time format not recognized. ")


<<<<<<< HEAD
@attr.s
class GraphicsOptions(object):
=======
class GraphicsOptions(_OptionsBase):
>>>>>>> afd4d024
    """
    Options related to graphics. 
    
    May be used to contain custom, user defined values. Default attributes 
    comprise the EPANET "backdrop" section options.
    
    Parameters
    ----------
    dimensions : 4-tuple or list
        (x, y, dx, dy) Dimensions for backdrop image 
    units : str
        Units for backdrop image
    offset : 2-tuple or list
        (x,y) offset for the network
    image_filename : string
        Filename where image is located
    map_filename : string
        Filename used to store node coordinates in (node, x, y) format
<<<<<<< HEAD
    """
    dimensions = attr.ib(default=None)
    units = attr.ib(default=None)
    offset = attr.ib(default=None)
    image_filename = attr.ib(default=None)
    map_filename = attr.ib(default=None)

    @classmethod
    def factory(cls, val):
        """Create an options object based on passing in an instance of the object, a dict, or a tuple"""
        if isinstance(val, cls):
            return val
        elif isinstance(val, dict):
            return cls(**val)
        elif isinstance(val, (list, tuple)):
            return cls(*val)
        raise ValueError('Unknown type for %s.factory: %s',
                         cls.__name__, type(val))

    def todict(self):
        """Dictionary representation of the options"""
        return attr.asdict(self)
    asdict = todict

    def tostring(self):
        """String representation of the graphics options"""
        s = 'Graphics options:\n'
        for k,v in self.__dict__.items():
            s += '  {0:<20}: {1:<20}\n'.format(k, str(v))
        return s
    __repr__ = tostring
    

@attr.s
class HydraulicOptions(object): 
=======
    
    """
    def __init__(self,
                 dimensions: list = None,
                 units: str = None,
                 offset: list = None,
                 image_filename: str = None,
                 map_filename: str = None):
        self.dimensions = dimensions
        self.units = units
        self.offset = offset
        self.image_filename = image_filename
        self.map_filename = map_filename


class HydraulicOptions(_OptionsBase): 
>>>>>>> afd4d024
    """
    Options related to hydraulic model, including hydraulics. 
    
    Parameters
    ----------
<<<<<<< HEAD
    headloss : str, default 'H-W'
=======
    headloss : str
>>>>>>> afd4d024
        Formula to use for computing head loss through a pipe. Options are H-W, 
        D-W, and C-M
    hydraulics : str
        Indicates if a hydraulics file should be read in or saved; options are 
        None, USE and SAVE (default None)
    hydraulics_filename : str
        Filename to use if hydraulics = SAVE
    viscosity : float
        Kinematic viscosity of the fluid
    specific_gravity : float
        Specific gravity of the fluid 
    pattern : str
        Name of the default pattern for junction demands. If None, the 
        junctions with demands but without patterns will be held constant
    demand_multiplier : float
        The demand multiplier adjusts the values of baseline demands for all 
        junctions
    emitter_exponent : float
        The exponent used when computing flow from an emitter
<<<<<<< HEAD
    minimum_pressure : float, default 0.0
        The minimum nodal pressure - only valid for EPANET 2.2, this will break EPANET 2.0 if changed from the default
    required_pressure: float, default 0.0
        The required nodal pressure - only valid for EPANET 2.2, this will break EPANET 2.0 if changed from the default
    pressure_exponent: float, default 0.5
        The pressure exponent - only valid for EPANET 2.2, this will break EPANET 2.0 if changed from the default
    trials : int, default 40
        Maximum number of trials used to solve network hydraulics
    accuracy : float, default 0.001
        Convergence criteria for hydraulic solutions (default 0.001)
    unbalanced : str, default 'STOP'
        Indicate what happens if a hydraulic solution cannot be reached.  
        Options are STOP and CONTINUE
    unbalanced_value : int, default None
        Number of additional trials if unbalanced = CONTINUE
    checkfreq : int, default 2
        Number of solution trials that pass between status check 
    maxcheck : int, default 10
        Number of solution trials that pass between status check 
    damplimit : float, default 0.0
        Accuracy value at which solution damping begins
    headerror : float, default None
        The head error convergence limit
    flowchange : float, default None
        The flow change convergence limit
    demand_model : str, default None
        Demand model for EPANET 2.2; acceptable values are DD, PDD, DDA and PDA, though DDA and PDA are the preferred abbreviations.
        Changing this option will break EPANET 2.0 if changed from None. For the WNTR simulator, please set the model when calling run_sim.
    inpfile_units : str, default 'GPM'
        Units for the INP-file; options are CFS, GPM, MGD, IMGD, AFD, LPS, 
        LPM, MLD, CMH, and CMD. This **only** changes the units used in generating
        the INP file -- it has no impact on the units used in WNTR, which are 
        always SI units (m, kg, s).
    
    """
    headloss = attr.ib(default='H-W')  # H-W, D-W, C-M
    hydraulics = attr.ib(default=None)  # USE, SAVE
    hydraulics_filename = attr.ib(default=None)  # string
    viscosity = attr.ib(default=1.0)
    specific_gravity = attr.ib(default=1.0)
    pattern = attr.ib(default='1')  # any pattern string
    demand_multiplier = attr.ib(default=1.0)
    demand_model = attr.ib(default=None)  # DDA, PDA
    minimum_pressure = attr.ib(default=0.0)
    required_pressure = attr.ib(default=0.0)
    pressure_exponent = attr.ib(default=0.5)
    emitter_exponent = attr.ib(default=0.5)
    trials = attr.ib(default=40)
    accuracy = attr.ib(default=0.001)
    unbalanced = attr.ib(default='STOP')  # STOP, CONTINUE
    unbalanced_value = attr.ib(default=None) #int
    checkfreq = attr.ib(default=2)
    maxcheck = attr.ib(default=10)
    damplimit = attr.ib(default=0)
    headerror = attr.ib(default=0)
    flowchange = attr.ib(default=0)
    inpfile_units = attr.ib(default='GPM', repr=False)  # EPANET unit code

    def __setattr__(self, name, value):
        if name == 'headloss':
            value = str.upper(value)
            if value not in ['H-W', 'D-W', 'C-M']:
                raise ValueError('headloss must be one of "H-W", "D-W", or "C-M"')
        elif name == 'hydraulics':
            if value is not None:
                value = str.upper(value)
                if value not in ['USE', 'SAVE']:
                    raise ValueError('hydraulics must be None (off) or one of "USE" or "SAVE"')
        elif name == 'demand_model':
            if value is not None:
                value = str.upper(value)
                if value not in ['DDA', 'DD', 'PDD', 'PDA']:
                    raise ValueError('demand_model must be None (off) or one of "DDA" or "PDA"')
                if value == 'DD': value = 'DDA'
                if value == 'PDD': value = 'PDA'
        elif name == 'unbalanced':
            value = str.upper(value)
            if value not in ['STOP', 'CONTINUE']:
                raise ValueError('headloss must be either "STOP" or "CONTINUE"')
        elif name == 'inpfile_units' and isinstance(value, str):
            value = str.upper(value)
            if value not in ['CFS', 'GPM', 'MGD', 'IMGD', 'AFD', 'LPS', 'LPM', 'MLD', 'CMH', 'CMD']:
                raise ValueError('inpfile_units = "%s" is not a valid EPANET unit code', value)
        elif name == 'unbalanced_value':
            try:
                value = _int_or_None(value)
            except ValueError:
                raise ValueError('%s must be an int or None', name)
        elif name in ['trials', 'checkfreq', 'maxcheck']:
            try:
                value = int(value)
            except ValueError:
                raise ValueError('%s must be an integer', name)
        elif name not in ['pattern', 'hydraulics_filename', 'inpfile_units']:
            try:
                value = float(value)
            except ValueError:
                raise ValueError('%s must be a number', name)
        self.__dict__[name] = value

    @classmethod
    def factory(cls, val):
        """Create an options object based on passing in an instance of the object, a dict, or a tuple"""
        if isinstance(val, cls):
            return val
        elif isinstance(val, dict):
            return cls(**val)
        elif isinstance(val, (list, tuple)):
            return cls(*val)
        raise ValueError('Unknown type for %s.factory: %s',
                         cls.__name__, type(val))

    def todict(self):
        """Dictionary representation of the options"""
        return attr.asdict(self)
    asdict = todict

    def tostring(self):
        """String representation of the hydraulic options"""
        s = 'Hydraulic options:\n'
        for k,v in self.__dict__.items():
            s += '  {0:<20}: {1:<20}\n'.format(k, str(v))
        return s
    

@attr.s
class ReactionOptions(object):
    """
    Options related to water quality reactions.
    
    Attributes
    ----------
    bulk_rxn_order : float, default 1.0
        Order of reaction occurring in the bulk fluid
    wall_rxn_order : float, default 1.0
        Order of reaction occurring at the pipe wall
    tank_rxn_order : float, default 1.0
        Order of reaction occurring in the tanks
    bulk_rxn_coeff : float, default 0.0
        Reaction coefficient for bulk fluid and tanks
    wall_rxn_coeff : float, default 0.0
        Reaction coefficient for pipe walls
    limiting_potential : float, default None
        Specifies that reaction rates are proportional to the difference 
        between the current concentration and some limiting potential value, 
        off if None
    roughness_correl : float, default None
        Makes all default pipe wall reaction coefficients related to pipe 
        roughness, off if None
        
    """
    bulk_rxn_order = attr.ib(default=1.0, converter=float)
    wall_rxn_order = attr.ib(default=1.0, converter=float)
    tank_rxn_order = attr.ib(default=1.0, converter=float)
    bulk_rxn_coeff = attr.ib(default=0.0, converter=float)
    wall_rxn_coeff = attr.ib(default=0.0, converter=float)
    limiting_potential = attr.ib(default=None, converter=_float_or_None)
    roughness_correl = attr.ib(default=None, converter=_float_or_None)

    def __setattr__(self, name, value):
        if name not in ['limiting_potential', 'roughness_correl']:
            try:
                value = float(value)
            except ValueError:
                raise ValueError('%s must be a number', name)
        else:
            try:
                value = _float_or_None(value)
            except ValueError:
                raise ValueError('%s must be a number or None', name)
        self.__dict__[name] = value

    @classmethod
    def factory(cls, val):
        """Create an options object based on passing in an instance of the object, a dict, or a tuple"""
        if isinstance(val, cls):
            return val
        elif isinstance(val, dict):
            return cls(**val)
        elif isinstance(val, (list, tuple)):
            return cls(*val)
        raise ValueError('Unknown type for %s.factory: %s',
                         cls.__name__, type(val))

    def todict(self):
        """Dictionary representation of the options"""
        return attr.asdict(self)
    asdict = todict

    def tostring(self):
        """String representation of the quality options"""
        s = 'Reaction options:\n'
        for k,v in self.__dict__.items():
            s += '  {0:<20}: {1:<20}\n'.format(k, str(v))
        return s
    __repr__ = tostring


@attr.s
class QualityOptions(object):
    """
    Options related to water quality modeling.
=======
    minimum_pressure : float
        The minimum nodal pressure - only valid for EPANET 2.2, this will break EPANET 2.0 if changed from the default
    required_pressure: float
        The required nodal pressure - only valid for EPANET 2.2, this will break EPANET 2.0 if changed from the default
    pressure_exponent: float
        The pressure exponent - only valid for EPANET 2.2, this will break EPANET 2.0 if changed from the default
    trials : int
        Maximum number of trials used to solve network hydraulics
    accuracy : float
        Convergence criteria for hydraulic solutions (default 0.001)
    unbalanced : str
        Indicate what happens if a hydraulic solution cannot be reached.  
        Options are STOP and CONTINUE
    unbalanced_value : int
        Number of additional trials if unbalanced = CONTINUE
    checkfreq : int
        Number of solution trials that pass between status check 
    maxcheck : int
        Number of solution trials that pass between status check 
    damplimit : float
        Accuracy value at which solution damping begins
    headerror : float
        The head error convergence limit
    flowchange : float
        The flow change convergence limit
    demand_model : str
        Demand model for EPANET 2.2; acceptable values are DD, PDD, DDA and PDA, though DDA and PDA are the preferred abbreviations.
        Changing this option will break EPANET 2.0 if changed from None. For the WNTR simulator, please set the model when calling run_sim.
    inpfile_units : str
        Units for the INP-file; options are CFS, GPM, MGD, IMGD, AFD, LPS, 
        LPM, MLD, CMH, and CMD. This **only** changes the units used in generating
        the INP file -- it has **no impact** on the units used in WNTR, which are 
        always SI units (m, kg, s).
    
    """
    def __init__(self,
                 headloss: str = 'H-W',
                 hydraulics: str = None,
                 hydraulics_filename: str = None,
                 viscosity: float = 1.0,
                 specific_gravity: float = 1.0,
                 pattern: str = '1',
                 demand_multiplier: float = 1.0,
                 demand_model: str = None,
                 minimum_pressure: float = 0.0,
                 required_pressure: float = 0.0,
                 pressure_exponent: float = 0.5,
                 emitter_exponent: float = 0.5,
                 trials: int = 40,
                 accuracy: float = 0.001,
                 unbalanced: str = 'STOP',
                 unbalanced_value: int = None,
                 checkfreq: int = 2,
                 maxcheck: int = 10,
                 damplimit: int = 0,
                 headerror: float = 0,
                 flowchange: float = 0,
                 inpfile_units: str = 'GPM'):
        self.headloss = headloss
        self.hydraulics = hydraulics
        self.hydraulics_filename = hydraulics_filename
        self.viscosity = viscosity
        self.specific_gravity = specific_gravity
        self.pattern = pattern
        self.demand_multiplier = demand_multiplier
        self.demand_model = demand_model
        self.minimum_pressure = minimum_pressure
        self.required_pressure = required_pressure
        self.pressure_exponent = pressure_exponent
        self.emitter_exponent = emitter_exponent
        self.trials = trials
        self.accuracy = accuracy
        self.unbalanced = unbalanced
        self.unbalanced_value = unbalanced_value
        self.checkfreq = checkfreq
        self.maxcheck = maxcheck
        self.damplimit = damplimit
        self.headerror = headerror
        self.flowchange = flowchange
        self.inpfile_units = inpfile_units

    def __setattr__(self, name, value):
        if name == 'headloss':
            value = str.upper(value)
            if value not in ['H-W', 'D-W', 'C-M']:
                raise ValueError('headloss must be one of "H-W", "D-W", or "C-M"')
        elif name == 'hydraulics':
            if value is not None:
                value = str.upper(value)
                if value not in ['USE', 'SAVE']:
                    raise ValueError('hydraulics must be None (off) or one of "USE" or "SAVE"')
        elif name == 'demand_model':
            if value is not None:
                value = str.upper(value)
                if value not in ['DDA', 'DD', 'PDD', 'PDA']:
                    raise ValueError('demand_model must be None (off) or one of "DDA" or "PDA"')
                if value == 'DD': value = 'DDA'
                if value == 'PDD': value = 'PDA'
        elif name == 'unbalanced':
            value = str.upper(value)
            if value not in ['STOP', 'CONTINUE']:
                raise ValueError('headloss must be either "STOP" or "CONTINUE"')
        elif name == 'inpfile_units' and isinstance(value, str):
            value = str.upper(value)
            if value not in ['CFS', 'GPM', 'MGD', 'IMGD', 'AFD', 'LPS', 'LPM', 'MLD', 'CMH', 'CMD']:
                raise ValueError('inpfile_units = "%s" is not a valid EPANET unit code', value)
        elif name == 'unbalanced_value':
            try:
                value = _int_or_None(value)
            except ValueError:
                raise ValueError('%s must be an int or None', name)
        elif name in ['trials', 'checkfreq', 'maxcheck']:
            try:
                value = int(value)
            except ValueError:
                raise ValueError('%s must be an integer', name)
        elif name not in ['pattern', 'hydraulics_filename', 'inpfile_units']:
            try:
                value = float(value)
            except ValueError:
                raise ValueError('%s must be a number', name)
        self.__dict__[name] = value


class ReactionOptions(_OptionsBase):
    """
    Options related to water quality reactions.
>>>>>>> afd4d024
    
    Parameters
    ----------
<<<<<<< HEAD
    parameter : str, default 'None'
        Type of water quality analysis.  Options are NONE, CHEMICAL, AGE, and 
        TRACE
    trace_node : str, default None
        Trace node name if quality = TRACE
    chemical : str, default None
        Chemical name for 'chemical' analysis
    diffusivity : float, default 1.0
        Molecular diffusivity of the chemical (default 1.0)
    tolerance : float, default 0.01
        Water quality solver tolerance
    _wq_units : str, default None
        Units for quality analysis; concentration for 'chemical', time in seconds for 'age',
        percentage for 'trace'

    """
    parameter = attr.ib(default='NONE', 
                        validator=in_(['NONE', 'CHEMICAL', 'AGE', 'TRACE']), 
                        converter=str.upper)
    trace_node = attr.ib(default=None)
    chemical_name = attr.ib(default='CHEMICAL')
    diffusivity = attr.ib(default=1.0)
    tolerance = attr.ib(default=0.01)
    _wq_units = attr.ib(default='mg/L', repr=False)

    def __setattr__(self, name, value):
        if name in ['diffusivity', 'tolerance']:
            try:
                value = float(value)
            except ValueError:
                raise ValueError('%s must be a number or None', name)
        self.__dict__[name] = value

    @classmethod
    def factory(cls, val):
        """Create an options object based on passing in an instance of the object, a dict, or a tuple"""
        if isinstance(val, cls):
            return val
        elif isinstance(val, dict):
            return cls(**val)
        elif isinstance(val, (list, tuple)):
            return cls(*val)
        raise ValueError('Unknown type for %s.factory: %s',
                         cls.__name__, type(val))

    def todict(self):
        """Dictionary representation of the options"""
        return attr.asdict(self)
    asdict = todict

    def tostring(self):
        """String representation of the quality options"""
        s = 'Water quality options:\n'
        for k,v in self.__dict__.items():
            s += '  {0:<20}: {1:<20}\n'.format(k, str(v))
        return s
    __repr__ = tostring
=======
    bulk_rxn_order : float
        Order of reaction occurring in the bulk fluid
    wall_rxn_order : float
        Order of reaction occurring at the pipe wall
    tank_rxn_order : float
        Order of reaction occurring in the tanks
    bulk_rxn_coeff : float
        Reaction coefficient for bulk fluid and tanks
    wall_rxn_coeff : float
        Reaction coefficient for pipe walls
    limiting_potential : float
        Specifies that reaction rates are proportional to the difference 
        between the current concentration and some limiting potential value, 
        off if None
    roughness_correl : float
        Makes all default pipe wall reaction coefficients related to pipe 
        roughness, off if None
        
    """
    def __init__(self,
                 bulk_rxn_order: float = 1.0,
                 wall_rxn_order: float = 1.0,
                 tank_rxn_order: float = 1.0,
                 bulk_rxn_coeff: float = 0.0,
                 wall_rxn_coeff: float = 0.0,
                 limiting_potential: float = None,
                 roughness_correl: float = None):
        self.bulk_rxn_order = bulk_rxn_order
        self.wall_rxn_order = wall_rxn_order
        self.tank_rxn_order = tank_rxn_order
        self.bulk_rxn_coeff = bulk_rxn_coeff
        self.wall_rxn_coeff = wall_rxn_coeff
        self.limiting_potential = limiting_potential
        self.roughness_correl = roughness_correl

    def __setattr__(self, name, value):
        if name not in ['limiting_potential', 'roughness_correl']:
            try:
                value = float(value)
            except ValueError:
                raise ValueError('%s must be a number', name)
        else:
            try:
                value = _float_or_None(value)
            except ValueError:
                raise ValueError('%s must be a number or None', name)
        self.__dict__[name] = value


class QualityOptions(_OptionsBase):
    """
    Options related to water quality modeling.
>>>>>>> afd4d024
    
    Parameters
    ----------
    parameter : str
        Type of water quality analysis.  Options are NONE, CHEMICAL, AGE, and 
        TRACE
    trace_node : str
        Trace node name if quality = TRACE
    chemical : str
        Chemical name for 'chemical' analysis
    diffusivity : float
        Molecular diffusivity of the chemical (default 1.0)
    tolerance : float
        Water quality solver tolerance
    wq_units : str
        Units for quality analysis; concentration for 'chemical', time in seconds for 'age',
        percentage for 'trace'

<<<<<<< HEAD
@attr.s
class EnergyOptions(object):
=======
    """
    def __init__(self,
                 parameter: str = 'NONE',
                 trace_node: str = None,
                 chemical_name: str = 'CHEMICAL',
                 diffusivity: float = 1.0,
                 tolerance: float = 0.01,
                 wq_units: str = 'mg/L'):
        self.parameter = parameter
        self.trace_node = trace_node
        self.chemical_name = chemical_name
        self.diffusivity = diffusivity
        self.tolerance = tolerance
        self.wq_units = wq_units

    def __setattr__(self, name, value):
        if name in ['diffusivity', 'tolerance']:
            try:
                value = float(value)
            except ValueError:
                raise ValueError('%s must be a number or None', name)
        self.__dict__[name] = value


class EnergyOptions(_OptionsBase):
>>>>>>> afd4d024
    """
    Options related to energy calculations.
    
    Parameters
    ----------
    global_price : float
        Global average cost per Joule
    global_pattern : str
        ID label of time pattern describing how energy price varies with time
    global_efficiency : float
        Global pump efficiency as percent; i.e., 75.0 means 75%
    demand_charge : float
        Added cost per maximum kW usage during the simulation period, or None
        
    """
<<<<<<< HEAD
    global_price = attr.ib(default=0)
    global_pattern = attr.ib(default=None)
    global_efficiency = attr.ib(default=None)
    demand_charge = attr.ib(default=None)

    @classmethod
    def factory(cls, val):
        """Create an options object based on passing in an instance of the object, a dict, or a tuple"""
        if isinstance(val, cls):
            return val
        elif isinstance(val, dict):
            return cls(**val)
        elif isinstance(val, (list, tuple)):
            return cls(*val)
        raise ValueError('Unknown type for %s.factory: %s',
                         cls.__name__, type(val))

    def todict(self):
        """Dictionary representation of the options"""
        return attr.asdict(self)
    asdict = todict

    def tostring(self):
        """String representation of the energy options"""
        s = 'Energy options:\n'
        for k,v in self.__dict__.items():
            s += '  {0:<20}: {1:<20}\n'.format(k, str(v))
        return s
    __repr__ = tostring


@attr.s
class ResultsOptions(object):
=======
    def __init__(self,
                global_price: float=0,
                global_pattern: str=None,
                global_efficiency: float=None,
                demand_charge: float=None):
        self.global_price = global_price
        self.global_pattern = global_pattern
        self.global_efficiency = global_efficiency
        self.demand_charge = demand_charge


class ResultsOptions(_OptionsBase):
>>>>>>> afd4d024
    """
    Options related to results outputs.

    Parameters
    ----------
    rpt_filename : str
        Provides the filename to use for outputting an EPANET report file.
        By default, this will be the prefix plus ".rpt".
<<<<<<< HEAD
    status : str, default 'NO'
        Output solver status ('YES', 'NO', 'FULL'). 'FULL' is only useful for debugging
    summary : str, default 'YES'
        Output summary information ('YES' or 'NO')
    energy : str, default 'NO'
        Output energy information
    nodes : bool, default False
        Output node information in report file
    links : bool, default False
        Output link information in report file
    
    """
    pagesize = attr.ib(default=None)
    rpt_filename = attr.ib(default=None)
    status = attr.ib(default='NO')
    summary = attr.ib(default='YES')
    energy = attr.ib(default='NO')
    nodes = attr.ib(default=False)
    links = attr.ib(default=False)
    rpt_params = attr.ib(factory=_new_rpt_params)
    results_obj = attr.ib(factory=_new_results_obj)
    param_opts = attr.ib(factory=_new_param_opts)

    @classmethod
    def factory(cls, val):
        """Create an options object based on passing in an instance of the object, a dict, or a tuple"""
        if isinstance(val, cls):
            return val
        elif isinstance(val, dict):
            return cls(**val)
        elif isinstance(val, (list, tuple)):
            return cls(*val)
        raise ValueError('Unknown type for %s.factory: %s',
                         cls.__name__, type(val))

    def todict(self):
        """Dictionary representation of the options"""
        return attr.asdict(self)
    asdict = todict

    def tostring(self):
        """String representation of the hydraulic options"""
        s = 'Hydraulic options:\n'
        for k,v in self.__dict__.items():
            s += '  {0:<20}: {1:<20}\n'.format(k, str(v))
        return s
    __repr__ = tostring


class UserOptions(object):
=======
    status : str
        Output solver status ('YES', 'NO', 'FULL'). 'FULL' is only useful for debugging
    summary : str
        Output summary information ('YES' or 'NO')
    energy : str
        Output energy information
    nodes : bool
        Output node information in report file
    links : bool
        Output link information in report file
    
    """
    def __init__(self,
                pagesize: list=None,
                rpt_filename: str=None,
                status: str='NO',
                summary: str='YES',
                energy: str='NO',
                nodes: bool=False,
                links: bool=False,
                rpt_params: dict=None,
                results_obj: dict=None,
                param_opts: dict=None):
        self.pagesize = pagesize
        self.rpt_filename = rpt_filename
        self.status = status
        self.summary = summary
        self.energy = energy
        self.nodes = nodes
        self.links = links
        self.rpt_params = rpt_params if rpt_params is not None else _new_rpt_params()
        self.results_obj = results_obj if results_obj is not None else _new_results_obj()
        self.param_opts = param_opts if param_opts is not None else _new_param_opts()


class UserOptions(_OptionsBase):
>>>>>>> afd4d024
    """
    Options defined by the user.
    
    Provides an empty class that accepts getattribute and setattribute methods to
    create user-defined options. For example, if using WNTR for uncertainty 
    quantification, certain options could be added here that would never be 
    used directly by WNTR, but which would be saved on pickling and could be
    used by the user-built analysis scripts.
    
    """
<<<<<<< HEAD
    def __init__(self, **params):
        for k, v in params.items():
=======
    def __init__(self, **kwargs):
        for k, v in kwargs.items():
>>>>>>> afd4d024
            self.__dict__[k] = v


class WaterNetworkOptions(_OptionsBase):
    """
    Water network model options class.
    
    These options mimic options in the EPANET User Manual.
    The `user` attribute is a generic python class object that allows for 
    dynamically created attributes that are user specific.

    Parameters
    ----------
    time : TimeOptions
        Contains all timing options for the scenarios
    hydraulic : HydraulicOptions
        Contains hydraulic solver parameters
    reaction : ReactionOptions
        Contains chemical reaction parameters
    quality : QualityOptions
        Contains water quality simulation options and source definitions
    energy : EnergyOptions
        Contains parameters for energy calculations
    results : ResultsOptions
        Contains options for how for format and save results
    graphics : GraphicsOptions
        Contains EPANET graphics and background options and also the filename
        for external node coordinates, if used
    user : dict
        An empty dictionary that allows for user specified options
    
<<<<<<< HEAD
    def tostring(self):
        """String representation of the user options"""
        s = 'UserOptions('
        for k,v in self.__dict__.items():
            s += '{0}={1}, '.format(k, str(v))
        if s.endswith(', '):
            s = s[0:-2] + ')'
        return s
    __repr__ = tostring
    

@attr.s
class WaterNetworkOptions(object):
    """
    Water network model options class.
    
    These options mimic options in the EPANET User Manual.
    The class uses the `__slots__` syntax to ensure that older code will raise 
    an appropriate error -- for example, trying to set the options.duration 
    value will result in an error rather than creating a new attribute 
    (which would never be used and cause undiagnosable errors).
    The `user` attribute is a generic python class object that allows for 
    dynamically created attributes that are user specific.

    Attributes
    ----------
    time : TimeOptions
        Contains all timing options for the scenarios
    hydraulic : HydraulicOptions
        Contains hydraulic solver parameters
    reaction : ReactionOptions
        Contains chemical reaction parameters
    quality : QualityOptions
        Contains water quality simulation options and source definitions
    energy : EnergyOptions
        Contains parameters for energy calculations
    results : ResultsOptions
        Contains options for how for format and save results
    graphics : GraphicsOptions
        Contains EPANET graphics and background options and also the filename
        for external node coordinates, if used
    user : UserOptions
        An empty class object that allows for storage of user-specific options
    

    """
    time = attr.ib(factory=TimeOptions)
    hydraulic = attr.ib(factory=HydraulicOptions)
    results = attr.ib(factory=ResultsOptions, eq=False)
    quality = attr.ib(factory=QualityOptions)
    reaction = attr.ib(factory=ReactionOptions)
    energy = attr.ib(factory=EnergyOptions)
    graphics = attr.ib(factory=GraphicsOptions)
    user = attr.ib(factory=UserOptions, eq=False)
=======
    """
    def __init__(self,
                 time: TimeOptions = None,
                 hydraulic: HydraulicOptions = None,
                 results: ResultsOptions = None,
                 quality: QualityOptions = None,
                 reaction: ReactionOptions = None,
                 energy: EnergyOptions = None,
                 graphics: GraphicsOptions = None,
                 user: UserOptions = None):
        self.time = TimeOptions.factory(time)
        self.hydraulic = HydraulicOptions.factory(hydraulic)
        self.results = ResultsOptions.factory(results)
        self.quality = QualityOptions.factory(quality)
        self.reaction = ReactionOptions.factory(reaction)
        self.energy = EnergyOptions.factory(energy)
        self.graphics = GraphicsOptions.factory(graphics)
        self.user = UserOptions.factory(user)
>>>>>>> afd4d024

    def __setattr__(self, name, value):
        if name == 'time':
            if not isinstance(value, (TimeOptions, dict, tuple, list)):
                raise ValueError('time must be a TimeOptions or convertable object')
            value = TimeOptions.factory(value)
        elif name == 'hydraulic':
            if not isinstance(value, (HydraulicOptions, dict, tuple, list)):
                raise ValueError('hydraulic must be a HydraulicOptions or convertable object')
            value = HydraulicOptions.factory(value)
        elif name == 'results':
            if not isinstance(value, (ResultsOptions, dict, tuple, list)):
                raise ValueError('results must be a ResultsOptions or convertable object')
            value = ResultsOptions.factory(value)
        elif name == 'quality':
            if not isinstance(value, (QualityOptions, dict, tuple, list)):
                raise ValueError('quality must be a QualityOptions or convertable object')
            value = QualityOptions.factory(value)
        elif name == 'reaction':
            if not isinstance(value, (ReactionOptions, dict, tuple, list)):
                raise ValueError('reaction must be a ReactionOptions or convertable object')
            value = ReactionOptions.factory(value)
        elif name == 'energy':
            if not isinstance(value, (EnergyOptions, dict, tuple, list)):
                raise ValueError('energy must be a EnergyOptions or convertable object')
            value = EnergyOptions.factory(value)
        elif name == 'graphics':
            if not isinstance(value, (GraphicsOptions, dict, tuple, list)):
                raise ValueError('graphics must be a GraphicsOptions or convertable object')
            value = GraphicsOptions.factory(value)
        elif name == 'user':
<<<<<<< HEAD
            if not isinstance(value, (UserOptions, dict)):
                raise ValueError('user must be UserOptions or a dictionary')
            if isinstance(value, dict):
                value = UserOptions(**value)
=======
            value = UserOptions.factory(value)
>>>>>>> afd4d024
        else:
            raise ValueError('%s is not a valid member of WaterNetworkModel')
        self.__dict__[name] = value

<<<<<<< HEAD
    @classmethod
    def factory(cls, val):
        """Create an options object based on passing in an instance of the object, a dict, or a tuple"""
        if isinstance(val, cls):
            return val
        elif isinstance(val, dict):
            return cls(**val)
        elif isinstance(val, (list, tuple)):
            return cls(*val)
        raise ValueError('Unknown type for %s.factory: %s',
                         cls.__name__, type(val))

    def todict(self):
        """Dictionary representation of the options"""
        return attr.asdict(self)
    asdict = todict

    def tostring(self):
        """String representation of the energy options"""
        s = 'Energy options:\n'
        for k,v in self.__dict__.items():
            s += '  {0:<20}: {1:<20}\n'.format(k, str(v))
        return s
    __repr__ = tostring
=======

    def todict(self):
        """Dictionary representation of the options"""
        return dict(self)
>>>>>>> afd4d024
<|MERGE_RESOLUTION|>--- conflicted
+++ resolved
@@ -50,12 +50,7 @@
 """
 import re
 import logging
-<<<<<<< HEAD
-import attr
-from attr.validators import in_
-=======
 import copy
->>>>>>> afd4d024
 
 logger = logging.getLogger(__name__)
 
@@ -65,42 +60,6 @@
         return float(value)
     return None
 
-<<<<<<< HEAD
-
-def _int_or_None(value):
-    """Converts a value to an int, but doesn't crash for values of None"""
-    if value is not None:
-        return int(value)
-    return None
-
-
-def _new_rpt_params():
-    ret = dict(elevation=False, demand=True, head=True, pressure=True,
-                quality=True, length=False, diameter=False, flow=True,
-                velocity=True, headloss=True, position=False, setting=False, reaction=False)
-    ret['f-factor'] = False
-    return ret
-
-
-def _new_results_obj():
-    ret = dict(demand=True, head=True, pressure=True, quality=True,
-                flow=True, linkquality=True, velocity=True, headloss=True, status=True,
-                setting=True, rxnrate=True, frictionfact=True)
-    return ret
-
-
-def _new_param_opts():
-    ret = dict(elevation=dict(), demand=dict(), head=dict(), pressure=dict(),
-                quality=dict(), length=dict(), diameter=dict(), flow=dict(), 
-                velocity=dict(), headloss=dict(), position=dict(), setting=dict(),
-                reaction=dict())
-    ret['f-factor'] = dict()
-    return ret
-
-
-@attr.s
-class TimeOptions(object):
-=======
 
 def _int_or_None(value):
     """Converts a value to an int, but doesn't crash for values of None"""
@@ -172,7 +131,6 @@
 
 
 class TimeOptions(_OptionsBase):
->>>>>>> afd4d024
     """
     Options related to simulation and model timing.
     
@@ -198,31 +156,12 @@
         Start time of the report in seconds from the start of the simulation
     start_clocktime : int, default 0
         Time of day in seconds from 12 am at which the simulation begins
-<<<<<<< HEAD
-    statistic: str, default='NONE' (off)
-=======
     statistic: str
->>>>>>> afd4d024
         Provide statistics rather than time series results in the report file.
         Options are AVERAGED, MINIMUM, MAXIUM, RANGE, and NONE (as defined in the 
         EPANET User Manual)
     
     """
-<<<<<<< HEAD
-    duration = attr.ib(default=0.0, converter=float)
-    hydraulic_timestep = attr.ib(default=3600.0, converter=float)
-    quality_timestep = attr.ib(default=360.0, converter=float)
-    rule_timestep = attr.ib(default=360.0, converter=float)
-    pattern_timestep = attr.ib(default=3600.0, converter=float)
-    pattern_start = attr.ib(default=0.0, converter=float)
-    report_timestep = attr.ib(default=3600.0, converter=float)
-    report_start = attr.ib(default=0.0, converter=float)
-    start_clocktime = attr.ib(default=0.0, converter=float)
-    statistic = attr.ib(default='NONE', validator=in_(['AVERAGED', 'MINIMUM', 'MAXIMUM', 'RANGE', 'NONE']))
-    _pattern1 = re.compile(r'^(\d+):(\d+):(\d+)$')
-    _pattern2 = re.compile(r'^(\d+):(\d+)$')
-    _pattern3 = re.compile(r'^(\d+)$')
-=======
     _pattern1 = re.compile(r'^(\d+):(\d+):(\d+)$')
     _pattern2 = re.compile(r'^(\d+):(\d+)$')
     _pattern3 = re.compile(r'^(\d+)$')
@@ -247,7 +186,6 @@
         self.report_start = report_start
         self.start_clocktime = start_clocktime
         self.statistic = statistic
->>>>>>> afd4d024
 
     def __setattr__(self, name, value):
         if name == 'statistic':
@@ -262,34 +200,6 @@
         self.__dict__[name] = value
 
     @classmethod
-<<<<<<< HEAD
-    def factory(cls, val):
-        """Create an options object based on passing in an instance of the object, a dict, or a tuple"""
-        if isinstance(val, cls):
-            return val
-        elif isinstance(val, dict):
-            return cls(**val)
-        elif isinstance(val, (list, tuple)):
-            return cls(*val)
-        raise ValueError('Unknown type for %s.factory: %s',
-                         cls.__name__, type(val))
-
-    def todict(self):
-        """Dictionary representation of the options"""
-        return attr.asdict(self)
-    asdict = todict
-
-    def tostring(self):
-        """String representation of the time options"""
-        s = 'Time options:\n'
-        for k,v in self.__dict__.items():
-            s += '  {0:<20}: {1:<20}\n'.format(k, str(v))
-        return s
-    __repr__ = tostring
-
-    @classmethod
-=======
->>>>>>> afd4d024
     def seconds_to_tuple(cls, sec):
         hours = int(sec/3600.)
         sec -= hours*3600
@@ -395,12 +305,7 @@
                     raise RuntimeError("Time format not recognized. ")
 
 
-<<<<<<< HEAD
-@attr.s
-class GraphicsOptions(object):
-=======
 class GraphicsOptions(_OptionsBase):
->>>>>>> afd4d024
     """
     Options related to graphics. 
     
@@ -419,43 +324,6 @@
         Filename where image is located
     map_filename : string
         Filename used to store node coordinates in (node, x, y) format
-<<<<<<< HEAD
-    """
-    dimensions = attr.ib(default=None)
-    units = attr.ib(default=None)
-    offset = attr.ib(default=None)
-    image_filename = attr.ib(default=None)
-    map_filename = attr.ib(default=None)
-
-    @classmethod
-    def factory(cls, val):
-        """Create an options object based on passing in an instance of the object, a dict, or a tuple"""
-        if isinstance(val, cls):
-            return val
-        elif isinstance(val, dict):
-            return cls(**val)
-        elif isinstance(val, (list, tuple)):
-            return cls(*val)
-        raise ValueError('Unknown type for %s.factory: %s',
-                         cls.__name__, type(val))
-
-    def todict(self):
-        """Dictionary representation of the options"""
-        return attr.asdict(self)
-    asdict = todict
-
-    def tostring(self):
-        """String representation of the graphics options"""
-        s = 'Graphics options:\n'
-        for k,v in self.__dict__.items():
-            s += '  {0:<20}: {1:<20}\n'.format(k, str(v))
-        return s
-    __repr__ = tostring
-    
-
-@attr.s
-class HydraulicOptions(object): 
-=======
     
     """
     def __init__(self,
@@ -472,17 +340,12 @@
 
 
 class HydraulicOptions(_OptionsBase): 
->>>>>>> afd4d024
     """
     Options related to hydraulic model, including hydraulics. 
     
     Parameters
     ----------
-<<<<<<< HEAD
-    headloss : str, default 'H-W'
-=======
     headloss : str
->>>>>>> afd4d024
         Formula to use for computing head loss through a pipe. Options are H-W, 
         D-W, and C-M
     hydraulics : str
@@ -502,210 +365,6 @@
         junctions
     emitter_exponent : float
         The exponent used when computing flow from an emitter
-<<<<<<< HEAD
-    minimum_pressure : float, default 0.0
-        The minimum nodal pressure - only valid for EPANET 2.2, this will break EPANET 2.0 if changed from the default
-    required_pressure: float, default 0.0
-        The required nodal pressure - only valid for EPANET 2.2, this will break EPANET 2.0 if changed from the default
-    pressure_exponent: float, default 0.5
-        The pressure exponent - only valid for EPANET 2.2, this will break EPANET 2.0 if changed from the default
-    trials : int, default 40
-        Maximum number of trials used to solve network hydraulics
-    accuracy : float, default 0.001
-        Convergence criteria for hydraulic solutions (default 0.001)
-    unbalanced : str, default 'STOP'
-        Indicate what happens if a hydraulic solution cannot be reached.  
-        Options are STOP and CONTINUE
-    unbalanced_value : int, default None
-        Number of additional trials if unbalanced = CONTINUE
-    checkfreq : int, default 2
-        Number of solution trials that pass between status check 
-    maxcheck : int, default 10
-        Number of solution trials that pass between status check 
-    damplimit : float, default 0.0
-        Accuracy value at which solution damping begins
-    headerror : float, default None
-        The head error convergence limit
-    flowchange : float, default None
-        The flow change convergence limit
-    demand_model : str, default None
-        Demand model for EPANET 2.2; acceptable values are DD, PDD, DDA and PDA, though DDA and PDA are the preferred abbreviations.
-        Changing this option will break EPANET 2.0 if changed from None. For the WNTR simulator, please set the model when calling run_sim.
-    inpfile_units : str, default 'GPM'
-        Units for the INP-file; options are CFS, GPM, MGD, IMGD, AFD, LPS, 
-        LPM, MLD, CMH, and CMD. This **only** changes the units used in generating
-        the INP file -- it has no impact on the units used in WNTR, which are 
-        always SI units (m, kg, s).
-    
-    """
-    headloss = attr.ib(default='H-W')  # H-W, D-W, C-M
-    hydraulics = attr.ib(default=None)  # USE, SAVE
-    hydraulics_filename = attr.ib(default=None)  # string
-    viscosity = attr.ib(default=1.0)
-    specific_gravity = attr.ib(default=1.0)
-    pattern = attr.ib(default='1')  # any pattern string
-    demand_multiplier = attr.ib(default=1.0)
-    demand_model = attr.ib(default=None)  # DDA, PDA
-    minimum_pressure = attr.ib(default=0.0)
-    required_pressure = attr.ib(default=0.0)
-    pressure_exponent = attr.ib(default=0.5)
-    emitter_exponent = attr.ib(default=0.5)
-    trials = attr.ib(default=40)
-    accuracy = attr.ib(default=0.001)
-    unbalanced = attr.ib(default='STOP')  # STOP, CONTINUE
-    unbalanced_value = attr.ib(default=None) #int
-    checkfreq = attr.ib(default=2)
-    maxcheck = attr.ib(default=10)
-    damplimit = attr.ib(default=0)
-    headerror = attr.ib(default=0)
-    flowchange = attr.ib(default=0)
-    inpfile_units = attr.ib(default='GPM', repr=False)  # EPANET unit code
-
-    def __setattr__(self, name, value):
-        if name == 'headloss':
-            value = str.upper(value)
-            if value not in ['H-W', 'D-W', 'C-M']:
-                raise ValueError('headloss must be one of "H-W", "D-W", or "C-M"')
-        elif name == 'hydraulics':
-            if value is not None:
-                value = str.upper(value)
-                if value not in ['USE', 'SAVE']:
-                    raise ValueError('hydraulics must be None (off) or one of "USE" or "SAVE"')
-        elif name == 'demand_model':
-            if value is not None:
-                value = str.upper(value)
-                if value not in ['DDA', 'DD', 'PDD', 'PDA']:
-                    raise ValueError('demand_model must be None (off) or one of "DDA" or "PDA"')
-                if value == 'DD': value = 'DDA'
-                if value == 'PDD': value = 'PDA'
-        elif name == 'unbalanced':
-            value = str.upper(value)
-            if value not in ['STOP', 'CONTINUE']:
-                raise ValueError('headloss must be either "STOP" or "CONTINUE"')
-        elif name == 'inpfile_units' and isinstance(value, str):
-            value = str.upper(value)
-            if value not in ['CFS', 'GPM', 'MGD', 'IMGD', 'AFD', 'LPS', 'LPM', 'MLD', 'CMH', 'CMD']:
-                raise ValueError('inpfile_units = "%s" is not a valid EPANET unit code', value)
-        elif name == 'unbalanced_value':
-            try:
-                value = _int_or_None(value)
-            except ValueError:
-                raise ValueError('%s must be an int or None', name)
-        elif name in ['trials', 'checkfreq', 'maxcheck']:
-            try:
-                value = int(value)
-            except ValueError:
-                raise ValueError('%s must be an integer', name)
-        elif name not in ['pattern', 'hydraulics_filename', 'inpfile_units']:
-            try:
-                value = float(value)
-            except ValueError:
-                raise ValueError('%s must be a number', name)
-        self.__dict__[name] = value
-
-    @classmethod
-    def factory(cls, val):
-        """Create an options object based on passing in an instance of the object, a dict, or a tuple"""
-        if isinstance(val, cls):
-            return val
-        elif isinstance(val, dict):
-            return cls(**val)
-        elif isinstance(val, (list, tuple)):
-            return cls(*val)
-        raise ValueError('Unknown type for %s.factory: %s',
-                         cls.__name__, type(val))
-
-    def todict(self):
-        """Dictionary representation of the options"""
-        return attr.asdict(self)
-    asdict = todict
-
-    def tostring(self):
-        """String representation of the hydraulic options"""
-        s = 'Hydraulic options:\n'
-        for k,v in self.__dict__.items():
-            s += '  {0:<20}: {1:<20}\n'.format(k, str(v))
-        return s
-    
-
-@attr.s
-class ReactionOptions(object):
-    """
-    Options related to water quality reactions.
-    
-    Attributes
-    ----------
-    bulk_rxn_order : float, default 1.0
-        Order of reaction occurring in the bulk fluid
-    wall_rxn_order : float, default 1.0
-        Order of reaction occurring at the pipe wall
-    tank_rxn_order : float, default 1.0
-        Order of reaction occurring in the tanks
-    bulk_rxn_coeff : float, default 0.0
-        Reaction coefficient for bulk fluid and tanks
-    wall_rxn_coeff : float, default 0.0
-        Reaction coefficient for pipe walls
-    limiting_potential : float, default None
-        Specifies that reaction rates are proportional to the difference 
-        between the current concentration and some limiting potential value, 
-        off if None
-    roughness_correl : float, default None
-        Makes all default pipe wall reaction coefficients related to pipe 
-        roughness, off if None
-        
-    """
-    bulk_rxn_order = attr.ib(default=1.0, converter=float)
-    wall_rxn_order = attr.ib(default=1.0, converter=float)
-    tank_rxn_order = attr.ib(default=1.0, converter=float)
-    bulk_rxn_coeff = attr.ib(default=0.0, converter=float)
-    wall_rxn_coeff = attr.ib(default=0.0, converter=float)
-    limiting_potential = attr.ib(default=None, converter=_float_or_None)
-    roughness_correl = attr.ib(default=None, converter=_float_or_None)
-
-    def __setattr__(self, name, value):
-        if name not in ['limiting_potential', 'roughness_correl']:
-            try:
-                value = float(value)
-            except ValueError:
-                raise ValueError('%s must be a number', name)
-        else:
-            try:
-                value = _float_or_None(value)
-            except ValueError:
-                raise ValueError('%s must be a number or None', name)
-        self.__dict__[name] = value
-
-    @classmethod
-    def factory(cls, val):
-        """Create an options object based on passing in an instance of the object, a dict, or a tuple"""
-        if isinstance(val, cls):
-            return val
-        elif isinstance(val, dict):
-            return cls(**val)
-        elif isinstance(val, (list, tuple)):
-            return cls(*val)
-        raise ValueError('Unknown type for %s.factory: %s',
-                         cls.__name__, type(val))
-
-    def todict(self):
-        """Dictionary representation of the options"""
-        return attr.asdict(self)
-    asdict = todict
-
-    def tostring(self):
-        """String representation of the quality options"""
-        s = 'Reaction options:\n'
-        for k,v in self.__dict__.items():
-            s += '  {0:<20}: {1:<20}\n'.format(k, str(v))
-        return s
-    __repr__ = tostring
-
-
-@attr.s
-class QualityOptions(object):
-    """
-    Options related to water quality modeling.
-=======
     minimum_pressure : float
         The minimum nodal pressure - only valid for EPANET 2.2, this will break EPANET 2.0 if changed from the default
     required_pressure: float
@@ -833,69 +492,9 @@
 class ReactionOptions(_OptionsBase):
     """
     Options related to water quality reactions.
->>>>>>> afd4d024
     
     Parameters
     ----------
-<<<<<<< HEAD
-    parameter : str, default 'None'
-        Type of water quality analysis.  Options are NONE, CHEMICAL, AGE, and 
-        TRACE
-    trace_node : str, default None
-        Trace node name if quality = TRACE
-    chemical : str, default None
-        Chemical name for 'chemical' analysis
-    diffusivity : float, default 1.0
-        Molecular diffusivity of the chemical (default 1.0)
-    tolerance : float, default 0.01
-        Water quality solver tolerance
-    _wq_units : str, default None
-        Units for quality analysis; concentration for 'chemical', time in seconds for 'age',
-        percentage for 'trace'
-
-    """
-    parameter = attr.ib(default='NONE', 
-                        validator=in_(['NONE', 'CHEMICAL', 'AGE', 'TRACE']), 
-                        converter=str.upper)
-    trace_node = attr.ib(default=None)
-    chemical_name = attr.ib(default='CHEMICAL')
-    diffusivity = attr.ib(default=1.0)
-    tolerance = attr.ib(default=0.01)
-    _wq_units = attr.ib(default='mg/L', repr=False)
-
-    def __setattr__(self, name, value):
-        if name in ['diffusivity', 'tolerance']:
-            try:
-                value = float(value)
-            except ValueError:
-                raise ValueError('%s must be a number or None', name)
-        self.__dict__[name] = value
-
-    @classmethod
-    def factory(cls, val):
-        """Create an options object based on passing in an instance of the object, a dict, or a tuple"""
-        if isinstance(val, cls):
-            return val
-        elif isinstance(val, dict):
-            return cls(**val)
-        elif isinstance(val, (list, tuple)):
-            return cls(*val)
-        raise ValueError('Unknown type for %s.factory: %s',
-                         cls.__name__, type(val))
-
-    def todict(self):
-        """Dictionary representation of the options"""
-        return attr.asdict(self)
-    asdict = todict
-
-    def tostring(self):
-        """String representation of the quality options"""
-        s = 'Water quality options:\n'
-        for k,v in self.__dict__.items():
-            s += '  {0:<20}: {1:<20}\n'.format(k, str(v))
-        return s
-    __repr__ = tostring
-=======
     bulk_rxn_order : float
         Order of reaction occurring in the bulk fluid
     wall_rxn_order : float
@@ -948,7 +547,6 @@
 class QualityOptions(_OptionsBase):
     """
     Options related to water quality modeling.
->>>>>>> afd4d024
     
     Parameters
     ----------
@@ -967,10 +565,6 @@
         Units for quality analysis; concentration for 'chemical', time in seconds for 'age',
         percentage for 'trace'
 
-<<<<<<< HEAD
-@attr.s
-class EnergyOptions(object):
-=======
     """
     def __init__(self,
                  parameter: str = 'NONE',
@@ -996,7 +590,6 @@
 
 
 class EnergyOptions(_OptionsBase):
->>>>>>> afd4d024
     """
     Options related to energy calculations.
     
@@ -1012,41 +605,6 @@
         Added cost per maximum kW usage during the simulation period, or None
         
     """
-<<<<<<< HEAD
-    global_price = attr.ib(default=0)
-    global_pattern = attr.ib(default=None)
-    global_efficiency = attr.ib(default=None)
-    demand_charge = attr.ib(default=None)
-
-    @classmethod
-    def factory(cls, val):
-        """Create an options object based on passing in an instance of the object, a dict, or a tuple"""
-        if isinstance(val, cls):
-            return val
-        elif isinstance(val, dict):
-            return cls(**val)
-        elif isinstance(val, (list, tuple)):
-            return cls(*val)
-        raise ValueError('Unknown type for %s.factory: %s',
-                         cls.__name__, type(val))
-
-    def todict(self):
-        """Dictionary representation of the options"""
-        return attr.asdict(self)
-    asdict = todict
-
-    def tostring(self):
-        """String representation of the energy options"""
-        s = 'Energy options:\n'
-        for k,v in self.__dict__.items():
-            s += '  {0:<20}: {1:<20}\n'.format(k, str(v))
-        return s
-    __repr__ = tostring
-
-
-@attr.s
-class ResultsOptions(object):
-=======
     def __init__(self,
                 global_price: float=0,
                 global_pattern: str=None,
@@ -1059,7 +617,6 @@
 
 
 class ResultsOptions(_OptionsBase):
->>>>>>> afd4d024
     """
     Options related to results outputs.
 
@@ -1068,58 +625,6 @@
     rpt_filename : str
         Provides the filename to use for outputting an EPANET report file.
         By default, this will be the prefix plus ".rpt".
-<<<<<<< HEAD
-    status : str, default 'NO'
-        Output solver status ('YES', 'NO', 'FULL'). 'FULL' is only useful for debugging
-    summary : str, default 'YES'
-        Output summary information ('YES' or 'NO')
-    energy : str, default 'NO'
-        Output energy information
-    nodes : bool, default False
-        Output node information in report file
-    links : bool, default False
-        Output link information in report file
-    
-    """
-    pagesize = attr.ib(default=None)
-    rpt_filename = attr.ib(default=None)
-    status = attr.ib(default='NO')
-    summary = attr.ib(default='YES')
-    energy = attr.ib(default='NO')
-    nodes = attr.ib(default=False)
-    links = attr.ib(default=False)
-    rpt_params = attr.ib(factory=_new_rpt_params)
-    results_obj = attr.ib(factory=_new_results_obj)
-    param_opts = attr.ib(factory=_new_param_opts)
-
-    @classmethod
-    def factory(cls, val):
-        """Create an options object based on passing in an instance of the object, a dict, or a tuple"""
-        if isinstance(val, cls):
-            return val
-        elif isinstance(val, dict):
-            return cls(**val)
-        elif isinstance(val, (list, tuple)):
-            return cls(*val)
-        raise ValueError('Unknown type for %s.factory: %s',
-                         cls.__name__, type(val))
-
-    def todict(self):
-        """Dictionary representation of the options"""
-        return attr.asdict(self)
-    asdict = todict
-
-    def tostring(self):
-        """String representation of the hydraulic options"""
-        s = 'Hydraulic options:\n'
-        for k,v in self.__dict__.items():
-            s += '  {0:<20}: {1:<20}\n'.format(k, str(v))
-        return s
-    __repr__ = tostring
-
-
-class UserOptions(object):
-=======
     status : str
         Output solver status ('YES', 'NO', 'FULL'). 'FULL' is only useful for debugging
     summary : str
@@ -1156,7 +661,6 @@
 
 
 class UserOptions(_OptionsBase):
->>>>>>> afd4d024
     """
     Options defined by the user.
     
@@ -1167,13 +671,8 @@
     used by the user-built analysis scripts.
     
     """
-<<<<<<< HEAD
-    def __init__(self, **params):
-        for k, v in params.items():
-=======
     def __init__(self, **kwargs):
         for k, v in kwargs.items():
->>>>>>> afd4d024
             self.__dict__[k] = v
 
 
@@ -1205,62 +704,6 @@
     user : dict
         An empty dictionary that allows for user specified options
     
-<<<<<<< HEAD
-    def tostring(self):
-        """String representation of the user options"""
-        s = 'UserOptions('
-        for k,v in self.__dict__.items():
-            s += '{0}={1}, '.format(k, str(v))
-        if s.endswith(', '):
-            s = s[0:-2] + ')'
-        return s
-    __repr__ = tostring
-    
-
-@attr.s
-class WaterNetworkOptions(object):
-    """
-    Water network model options class.
-    
-    These options mimic options in the EPANET User Manual.
-    The class uses the `__slots__` syntax to ensure that older code will raise 
-    an appropriate error -- for example, trying to set the options.duration 
-    value will result in an error rather than creating a new attribute 
-    (which would never be used and cause undiagnosable errors).
-    The `user` attribute is a generic python class object that allows for 
-    dynamically created attributes that are user specific.
-
-    Attributes
-    ----------
-    time : TimeOptions
-        Contains all timing options for the scenarios
-    hydraulic : HydraulicOptions
-        Contains hydraulic solver parameters
-    reaction : ReactionOptions
-        Contains chemical reaction parameters
-    quality : QualityOptions
-        Contains water quality simulation options and source definitions
-    energy : EnergyOptions
-        Contains parameters for energy calculations
-    results : ResultsOptions
-        Contains options for how for format and save results
-    graphics : GraphicsOptions
-        Contains EPANET graphics and background options and also the filename
-        for external node coordinates, if used
-    user : UserOptions
-        An empty class object that allows for storage of user-specific options
-    
-
-    """
-    time = attr.ib(factory=TimeOptions)
-    hydraulic = attr.ib(factory=HydraulicOptions)
-    results = attr.ib(factory=ResultsOptions, eq=False)
-    quality = attr.ib(factory=QualityOptions)
-    reaction = attr.ib(factory=ReactionOptions)
-    energy = attr.ib(factory=EnergyOptions)
-    graphics = attr.ib(factory=GraphicsOptions)
-    user = attr.ib(factory=UserOptions, eq=False)
-=======
     """
     def __init__(self,
                  time: TimeOptions = None,
@@ -1279,7 +722,6 @@
         self.energy = EnergyOptions.factory(energy)
         self.graphics = GraphicsOptions.factory(graphics)
         self.user = UserOptions.factory(user)
->>>>>>> afd4d024
 
     def __setattr__(self, name, value):
         if name == 'time':
@@ -1311,46 +753,12 @@
                 raise ValueError('graphics must be a GraphicsOptions or convertable object')
             value = GraphicsOptions.factory(value)
         elif name == 'user':
-<<<<<<< HEAD
-            if not isinstance(value, (UserOptions, dict)):
-                raise ValueError('user must be UserOptions or a dictionary')
-            if isinstance(value, dict):
-                value = UserOptions(**value)
-=======
             value = UserOptions.factory(value)
->>>>>>> afd4d024
         else:
             raise ValueError('%s is not a valid member of WaterNetworkModel')
         self.__dict__[name] = value
 
-<<<<<<< HEAD
-    @classmethod
-    def factory(cls, val):
-        """Create an options object based on passing in an instance of the object, a dict, or a tuple"""
-        if isinstance(val, cls):
-            return val
-        elif isinstance(val, dict):
-            return cls(**val)
-        elif isinstance(val, (list, tuple)):
-            return cls(*val)
-        raise ValueError('Unknown type for %s.factory: %s',
-                         cls.__name__, type(val))
 
     def todict(self):
         """Dictionary representation of the options"""
-        return attr.asdict(self)
-    asdict = todict
-
-    def tostring(self):
-        """String representation of the energy options"""
-        s = 'Energy options:\n'
-        for k,v in self.__dict__.items():
-            s += '  {0:<20}: {1:<20}\n'.format(k, str(v))
-        return s
-    __repr__ = tostring
-=======
-
-    def todict(self):
-        """Dictionary representation of the options"""
-        return dict(self)
->>>>>>> afd4d024
+        return dict(self)