--- conflicted
+++ resolved
@@ -577,11 +577,7 @@
 
     def add_control(self, name, control_object):
         """
-<<<<<<< HEAD
-        Adds a control or rule to the water network model.
-=======
-        Adds a control to the water network model
->>>>>>> db8e6cba
+        Adds a control or rule to the water network model
 
         Parameters
         ----------
