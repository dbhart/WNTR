--- conflicted
+++ resolved
@@ -7,20 +7,11 @@
 .. autosummary::
 
     WaterNetworkModel
-<<<<<<< HEAD
-	PatternRegistry
-	CurveRegistry
-	SourceRegistry
-	NodeRegistry
-	LinkRegistry
-=======
     PatternRegistry
     CurveRegistry
     SourceRegistry
     NodeRegistry
     LinkRegistry
-
->>>>>>> 2390f337
 
 """
 import logging
