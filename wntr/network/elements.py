"""
The wntr.network.elements module includes elements of a water network model, 
including junction, tank, reservoir, pipe, pump, valve, pattern, timeseries, 
demands, curves, and sources.

.. rubric:: Contents

.. autosummary::

    Junction
    Tank
    Reservoir
    Pipe
    Pump
    HeadPump
    PowerPump
    Valve
    PRValve
    PSValve
    PBValve
    FCValve
    TCValve
    GPValve
    Pattern
    TimeSeries
    Demands
    Curve
    Source

"""
import numpy as np
import sys
import logging
import math
import six
import copy
from scipy.optimize import curve_fit, OptimizeWarning

from collections.abc import MutableSequence

from .base import Node, Link, Registry, LinkStatus
from .options import TimeOptions
from wntr.epanet.util import MixType

import warnings
warnings.simplefilter("ignore", OptimizeWarning) # ignore scipy.optimize.OptimizeWarning

logger = logging.getLogger(__name__)


class Junction(Node):
    """
    Junction class, inherited from Node.
    
    Junctions are the nodes that contain demand, emitters, and 
    water quality sources.

    .. rubric:: Constructor

    This class is intended to be instantiated through the 
    :class:`~wntr.network.model.WaterNetworkModel.add_junction()` method. 
    Direct creation through the constructor is highly discouraged.

    Parameters
    ----------
    name : string
        Name of the junction.
    wn : :class:`~wntr.network.model.WaterNetworkModel`
        WaterNetworkModel object the junction will belong to


    .. rubric:: Attributes

    .. autosummary:: 

        name
        node_type
        head
        demand
        demand_timeseries_list
        elevation
        required_pressure
        minimum_pressure
        pressure_exponent
        emitter_coefficient
        base_demand
        coordinates
        initial_quality
        tag

    .. rubric:: Read-only simulation results

    .. autosummary::

        demand
        head
        pressure
        quality
        leak_demand
        leak_status
        leak_area
        leak_discharge_coeff
    
    """
    def __init__(self, name, wn):
        super(Junction, self).__init__(wn, name)
        self._demand_timeseries_list = Demands(self._pattern_reg)
        self._elevation = 0.0
        self._required_pressure = None
        self._minimum_pressure = None
        self._pressure_exponent = None
        self._emitter_coefficient = None
        self._leak = False
        self._leak_status = False
        self._leak_area = 0.0
        self._leak_discharge_coeff = 0.0
        self._leak_start_control_name = 'junction'+self._name+'start_leak_control'
        self._leak_end_control_name = 'junction'+self._name+'end_leak_control'
        
    def __repr__(self):
        return "<Junction '{}', elevation={}, demand_timeseries_list={}>".format(self._name, self.elevation, repr(self.demand_timeseries_list))

    def _compare(self, other):
        if not super(Junction, self)._compare(other):
            return False
        if abs(self.elevation - other.elevation)<1e-9 and \
           self.required_pressure == other.required_pressure and \
           self.minimum_pressure == other.minimum_pressure and \
           self.pressure_exponent == other.pressure_exponent and \
           self.emitter_coefficient == other.emitter_coefficient:
            return True
        return False
    
    @property
    def elevation(self):
        """float : elevation of the junction"""
        return self._elevation
    @elevation.setter
    def elevation(self, value):
        self._elevation = value

    @property
    def demand_timeseries_list(self):
        """Demands : list of demand patterns and base multipliers"""
        return self._demand_timeseries_list
    @demand_timeseries_list.setter
    def demand_timeseries_list(self, value):
        self._demand_timeseries_list = value

    @property
    def required_pressure(self):
        """float: The required pressure attribute is used for pressure-dependent demand
        simulations. This is the lowest pressure at which the junction receives 
        the full requested demand. If set to None, the global value in 
        wn.options.hydraulic.required_pressure is used."""
        return self._required_pressure
    @required_pressure.setter
    def required_pressure(self, value):
        self._required_pressure = value

    @property
    def minimum_pressure(self):
        """float: The minimum pressure attribute is used for pressure-dependent demand 
        simulations. Below this pressure, the junction will not receive any water.
        If set to None, the global value in wn.options.hydraulic.minimum_pressure is used."""
        return self._minimum_pressure
    @minimum_pressure.setter
    def minimum_pressure(self, value):
        self._minimum_pressure = value

    @property
    def pressure_exponent(self):
        """float: The pressure exponent attribute is used for pressure-dependent demand 
        simulations. 
        If set to None, the global value in wn.options.hydraulic.pressure_exponent is used."""
        return self._pressure_exponent
    @pressure_exponent.setter
    def pressure_exponent(self, value):
        self._pressure_exponent = value
        
    @property
    def emitter_coefficient(self):
        """float : if not None, then activate an emitter with the specified coefficient"""
        return self._emitter_coefficient
    @emitter_coefficient.setter
    def emitter_coefficient(self, value):
        self._emitter_coefficient = value

    @property
    def nominal_pressure(self):
        """deprecated - use required pressure"""
        raise DeprecationWarning('The nominal_pressure property has been renamed required_pressure. Please update your code')

    @nominal_pressure.setter
    def nominal_pressure(self, value):
        """deprecated - use required pressure"""
        raise DeprecationWarning('The nominal_pressure property has been renamed required_pressure. Please update your code')

    @property
    def node_type(self):
        """str : ``"Junction"`` (read only)"""
        return 'Junction'

    def add_demand(self, base, pattern_name, category=None):
        """Add a new demand entry to the Junction
        
        Parameters
        ----------
        base : float
            The base demand value for this new entry
        pattern_name : str or None
            The name of the pattern to use or ``None`` for a constant value
        category : str, optional
            A category name for this demand
        
        """
        if pattern_name is not None:
            self._pattern_reg.add_usage(pattern_name, (self.name, 'Junction'))
        self.demand_timeseries_list.append((base, pattern_name, category))

    @property
    def base_demand(self):
        """Get the base_value of the first demand in the demand_timeseries_list.

        This is a read-only property.
        """
        if len(self.demand_timeseries_list) > 0:
            return self.demand_timeseries_list[0].base_value
        return 0.0

    @base_demand.setter
    def base_demand(self, value):
        raise RuntimeWarning('The base_demand property is read-only. Please modify using demand_timeseries_list[0].base_value.')

    def add_leak(self, wn, area, discharge_coeff=0.75, start_time=None, end_time=None):
        """
        Add a leak control to the water network model
        
        Leaks are modeled by:

        Q = discharge_coeff*area*sqrt(2*g*h)

        where:
           Q is the volumetric flow rate of water out of the leak
           g is the acceleration due to gravity
           h is the gauge head at the junction, P_g/(rho*g); Note that this is not the hydraulic head (P_g + elevation)

        Parameters
        ----------
        wn : :class:`~wntr.network.model.WaterNetworkModel`
           Water network model containing the junction with
           the leak. This information is needed because the
           WaterNetworkModel object stores all controls, including
           when the leak starts and stops.
        area : float
           Area of the leak in m^2.
        discharge_coeff : float
           Leak discharge coefficient; Takes on values between 0 and 1.
        start_time : int
           Start time of the leak in seconds. If the start_time is
           None, it is assumed that an external control will be used
           to start the leak (otherwise, the leak will not start).
        end_time : int
           Time at which the leak is fixed in seconds. If the end_time
           is None, it is assumed that an external control will be
           used to end the leak (otherwise, the leak will not end).

        """
        from wntr.network.controls import ControlAction, Control
        
        self._leak = True
        self._leak_area = area
        self._leak_discharge_coeff = discharge_coeff

        if start_time is not None:
            start_control_action = ControlAction(self, 'leak_status', True)
            control = Control._time_control(wn, start_time, 'SIM_TIME', False, start_control_action)
            wn.add_control(self._leak_start_control_name, control)

        if end_time is not None:
            end_control_action = ControlAction(self, 'leak_status', False)
            control = Control._time_control(wn, end_time, 'SIM_TIME', False, end_control_action)
            wn.add_control(self._leak_end_control_name, control)

    def remove_leak(self,wn):
        """
        Remove a leak control from the water network model

        Parameters
        ----------
        wn : :class:`~wntr.network.model.WaterNetworkModel`
           Water network model
        """
        self._leak = False
        wn._discard_control(self._leak_start_control_name)
        wn._discard_control(self._leak_end_control_name)
        
    def add_fire_fighting_demand(self, wn, fire_flow_demand, fire_start, fire_end, pattern_name=None):
        """Add a new fire flow demand entry to the Junction
        
        Parameters
        ----------
        wn : :class:`~wntr.network.model.WaterNetworkModel`
           Water network model
        fire_flow_demand : float
            Fire flow demand
        fire_start : int
            Start time of the fire flow in seconds. 
        fire_end : int
            End time of the fire flow in seconds. 
        pattern_name : str or None
            Pattern name.  If pattern name is None, the pattern name is assigned to junction name + '_fire'
        """
        if 'Fire_Flow' in self.demand_timeseries_list.category_list():
            raise ValueError('A single junction can not have multiple fire flow demands')

        if pattern_name is None:
            pattern_name = self._name+'_fire'
            
        fire_flow_pattern = Pattern(pattern_name).binary_pattern(pattern_name, 
                                          step_size=wn.options.time.pattern_timestep,
                                          start_time=fire_start,
                                          end_time=fire_end,
                                          duration=wn.options.time.duration)
        wn.add_pattern(pattern_name, fire_flow_pattern)
        self._pattern_reg.add_usage(pattern_name, (self.name, 'Junction'))
        self.demand_timeseries_list.append((fire_flow_demand, fire_flow_pattern, 'Fire_Flow'))

    def remove_fire_fighting_demand(self, wn):
        """Removes a fire flow demand entry to the Junction
        
        Parameters
        ----------
        wn : :class:`~wntr.network.model.WaterNetworkModel`
           Water network model
        """
        if 'Fire_Flow' in self.demand_timeseries_list.category_list():
            pattern_name = self.demand_timeseries_list.pattern_list('Fire_Flow')[0].name
            self._pattern_reg.remove_usage(pattern_name, (self.name, 'Junction'))
            self.demand_timeseries_list.remove_category('Fire_Flow')
            wn.remove_pattern(pattern_name)


class Tank(Node):
    """
    Tank class, inherited from Node.
    
    Tank volume can be defined using a constant diameter or a volume curve. 
    If the tank has a volume curve, the diameter has no effect on hydraulic 
    simulations. 
    
    .. rubric:: Constructor

    This class is intended to be instantiated through the 
    :class:`~wntr.network.model.WaterNetworkModel.add_tank()` method. 
    Direct creation through the constructor is highly discouraged.

    Parameters
    ----------
    name : string
        Name of the tank.
    wn : :class:`~wntr.network.model.WaterNetworkModel`
        WaterNetworkModel object the tank will belong to
    

    .. rubric:: Attributes

    .. autosummary::

        name
        node_type
        head
        demand
        elevation
        init_level
        min_level
        max_level
        diameter
        min_vol
        vol_curve_name
        vol_curve
        overflow
        mixing_model
        mixing_fraction
        bulk_coeff
        coordinates
        initial_quality
        tag

    .. rubric:: Read-only simulation results

    .. autosummary::

        head
        level
        pressure
        quality
        leak_demand
        leak_status
        leak_area
        leak_discharge_coeff

    """

    def __init__(self, name, wn):
        super(Tank, self).__init__(wn, name)
        self._elevation=0.0
        self._init_level=3.048
        self._min_level=0.0
        self._max_level=6.096
        self._diameter=15.24
        self._head = self.elevation + self._init_level
        self._prev_head = self.head
        self._min_vol=0 
        self._vol_curve_name = None
        self._mixing_model = None
        self._mixing_fraction = None
        self._bulk_coeff = None
        self._overflow = False
        self._leak = False
        self._leak_status = False
        self._leak_area = 0.0
        self._leak_discharge_coeff = 0.0
        self._leak_start_control_name = 'tank'+self._name+'start_leak_control'
        self._leak_end_control_name = 'tank'+self._name+'end_leak_control'

    def __repr__(self):
        return "<Tank '{}', elevation={}, min_level={}, max_level={}, diameter={}, min_vol={}, vol_curve='{}'>".format(self._name, self.elevation, self.min_level, self.max_level, self.diameter, self.min_vol, (self.vol_curve.name if self.vol_curve else None))

    def _compare(self, other):
        if not super(Tank, self)._compare(other):
            return False
        if abs(self.elevation   - other.elevation)<1e-9 and \
           abs(self.min_level   - other.min_level)<1e-9 and \
           abs(self.max_level   - other.max_level)<1e-9 and \
           abs(self.diameter    - other.diameter)<1e-9  and \
           abs(self.min_vol     - other.min_vol)<1e-9   and \
           self.bulk_coeff == other.bulk_coeff   and \
           self.overflow == other.overflow  and \
           self.vol_curve      == other.vol_curve:
            return True
        return False
    
    @property
    def elevation(self):
        """float : elevation to the bottom of the tank. head = level + elevation"""
        return self._elevation
    @elevation.setter
    def elevation(self, value):
        self._elevation = value

    @property
    def min_level(self):
        """float : minimum level for the tank to be able to drain"""
        return self._min_level
    @min_level.setter
    def min_level(self, value):
        self._min_level = value

    @property 
    def max_level(self):
        """float : maximum level before tank begins to overflow (if permitted)"""
        return self._max_level
    @max_level.setter
    def max_level(self, value):
        self._max_level = value

    @property
    def diameter(self):
        """float : diameter of the tank as a cylinder""" 
        return self._diameter
    @diameter.setter
    def diameter(self, value):
        self._diameter = value

    @property
    def min_vol(self):
        """float : minimum volume to be able to drain (when using a tank curve)"""
        return self._min_vol
    @min_vol.setter
    def min_vol(self, value):
        self._min_vol = value

    @property
    def mixing_model(self):
        """
        The mixing model to be used by EPANET. This only affects water quality 
        simulations and has no impact on the WNTRSimulator. Uses the `MixType` 
        enum object, or it will convert string values from MIXED, 2COMP, FIFO and LIFO.
        By default, this is set to None, and will produce no output in the 
        EPANET INP file and EPANET will assume complete and instantaneous mixing (MIXED).
        """
        return self._mixing_model
    @mixing_model.setter
    def mixing_model(self, value):
        if isinstance(value, MixType):
            self._mixing_model = value
        elif isinstance(value, str):
            value = value.upper()
            if value == 'MIXED': self._mixing_model = MixType.Mixed
            elif value == '2COMP': self._mixing_model = MixType.TwoComp
            elif value == 'FIFO': self._mixing_model = MixType.FIFO
            elif value == 'LIFO': self._mixing_model = MixType.LIFO
            else:
                raise ValueError('Mixing model must be MIXED, 2COMP, FIFO or LIFO or a MixType object')
        else:
            raise ValueError('Mixing model must be MIXED, 2COMP, FIFO or LIFO or a MixType object')

    @property
    def mixing_fraction(self):
        """float : for water quality simulations only, the compartment size for 2-compartment mixing"""
        return self._mixing_fraction
    @mixing_fraction.setter
    def mixing_fraction(self, value):
        self._mixing_fraction = value    

    @property
    def bulk_coeff(self):
        """float : bulk reaction coefficient for this tank only; leave None to use global value"""
        return self._bulk_coeff
    @bulk_coeff.setter
    def bulk_coeff(self, value):
        self._bulk_coeff = value

    @property
    def init_level(self):
        """The initial tank level at the start of simulation"""
        return self._init_level
    @init_level.setter
    def init_level(self, value):
        self._init_level = value
        self._head = self.elevation+self._init_level

    @property
    def node_type(self):
        """returns ``"Tank"``"""
        return 'Tank'

    @property
    def vol_curve(self):
        """The volume curve, if defined (read only)
        
        Set this using the vol_curve_name.
        """
        return self._curve_reg[self._vol_curve_name]

    @property
    def vol_curve_name(self):
        """Name of the volume curve to use, or None"""
        return self._vol_curve_name
    @vol_curve_name.setter
    def vol_curve_name(self, name):
        self._curve_reg.remove_usage(self._vol_curve_name, (self._name, 'Tank'))
        self._curve_reg.add_usage(name, (self._name, 'Tank'))
        self._vol_curve_name = name

    @property
    def overflow(self):
        """bool : Is this tank allowed to overflow"""
        return self._overflow
    @overflow.setter
    def overflow(self, value):
        if isinstance(value, six.string_types):
            value = value.upper()
            if value in ["YES", "TRUE"]:
                value = True
            elif value in ["NO", "FALSE"]:
                value = False
            else:
                raise ValueError('The overflow entry must "YES" or "NO"')
        elif isinstance(value, int):
            value = bool(value)
        elif value is None:
            value = False
        elif not isinstance(value, bool):
            raise ValueError('The overflow entry must be blank, "YES"/"NO", 1/0, of True/False')
        self._overflow = value

    @property
    def level(self):
        """float : (read-only) the current simulation tank level (= head - elevation)"""
        return self.head - self.elevation
    
    @property
    def pressure(self):
        """float : (read-only) the current simulation pressure (head - elevation)"""
        return self._head - self.elevation

    def get_volume(self, level=None):
        """
        Returns tank volume at a given level
        
        Parameters
        ----------
        level: float or NoneType (optional)
            The level at which the volume is to be calculated. 
            If level=None, then the volume is calculated at the current 
            tank level (self.level)
            
        Returns
        -------
        vol: float 
            Tank volume at a given level
        """
        
        if self.vol_curve is None:
            A = (np.pi / 4.0 * self.diameter ** 2)
            if level is None:
                level = self.level 
            vol = A * level
        else:
            arr = np.array(self.vol_curve.points)
            if level is None:
                level = self.level
            vol = np.interp(level,arr[:,0],arr[:,1])
        return vol


    def add_leak(self, wn, area, discharge_coeff = 0.75, start_time=None, end_time=None):
        """
        Add a leak to a tank. 
        
        Leaks are modeled by:

        Q = discharge_coeff*area*sqrt(2*g*h)

        where:
           Q is the volumetric flow rate of water out of the leak
           g is the acceleration due to gravity
           h is the gauge head at the bottom of the tank, P_g/(rho*g); Note that this is not the hydraulic head (P_g + elevation)

        Note that WNTR assumes the leak is at the bottom of the tank.

        Parameters
        ----------
        wn: :class:`~wntr.network.model.WaterNetworkModel`
           The WaterNetworkModel object containing the tank with
           the leak. This information is needed because the
           WaterNetworkModel object stores all controls, including
           when the leak starts and stops.
        area: float
           Area of the leak in m^2.
        discharge_coeff: float
           Leak discharge coefficient; Takes on values between 0 and 1.
        start_time: int
           Start time of the leak in seconds. If the start_time is
           None, it is assumed that an external control will be used
           to start the leak (otherwise, the leak will not start).
        end_time: int
           Time at which the leak is fixed in seconds. If the end_time
           is None, it is assumed that an external control will be
           used to end the leak (otherwise, the leak will not end).

        """
        from wntr.network.controls import ControlAction, Control
        
        self._leak = True
        self._leak_area = area
        self._leak_discharge_coeff = discharge_coeff

        if start_time is not None:
            start_control_action = ControlAction(self, 'leak_status', True)
            control = Control._time_control(wn, start_time, 'SIM_TIME', False, start_control_action)
            wn.add_control(self._leak_start_control_name, control)

        if end_time is not None:
            end_control_action = ControlAction(self, 'leak_status', False)
            control = Control._time_control(wn, end_time, 'SIM_TIME', False, end_control_action)
            wn.add_control(self._leak_end_control_name, control)

    def remove_leak(self,wn):
        """
        Remove a leak from a tank

        Parameters
        ----------
        wn: :class:`~wntr.network.model.WaterNetworkModel`
           Water network model
        """
        self._leak = False
        wn._discard_control(self._leak_start_control_name)
        wn._discard_control(self._leak_end_control_name)


class Reservoir(Node):
    """
    Reservoir class, inherited from Node
    
    .. rubric:: Constructor

    This class is intended to be instantiated through the 
    :class:`~wntr.network.model.WaterNetworkModel.add_reservoir()` method. 
    Direct creation through the constructor is highly discouraged.
    
    Parameters
    ----------
    name : string
        Name of the reservoir.
    wn : :class:`~wntr.network.model.WaterNetworkModel`
        The water network model this reservoir will belong to.
    base_head : float, optional
        Base head at the reservoir.
        Internal units must be meters (m).
    head_pattern : str, optional
        Head pattern **name**
    

    .. rubric:: Attributes

    .. autosummary::

        name
        node_type
        base_head
        head_pattern_name
        head_timeseries
        tag
        initial_quality
        coordinates

    .. rubric:: Read-only simulation results

    .. autosummary::

        demand
        head
        pressure
        quality

    """
    
    def __init__(self, name, wn, base_head=0.0, head_pattern=None):
        super(Reservoir, self).__init__(wn, name)
        self._head_timeseries = TimeSeries(wn._pattern_reg, base_head)
        self.head_pattern_name = head_pattern
        """str : Name of the head pattern to use"""

    def __repr__(self):
        return "<Reservoir '{}', head={}>".format(self._name, self._head_timeseries)

    def _compare(self, other):
        if not super(Reservoir, self)._compare(other):
            return False
        if self._head_timeseries == other._head_timeseries:
            return True
        return False

    @property
    def node_type(self):
        """``"Reservoir"`` (read only)"""
        return 'Reservoir'

    @property
    def head_timeseries(self):
        """The head timeseries for the reservoir (read only)"""
        return self._head_timeseries

    @property
    def base_head(self):
        """The constant head (elevation) for the reservoir, or the base value for a head timeseries"""
        return self._head_timeseries.base_value
    @base_head.setter
    def base_head(self, value):
        self._head_timeseries.base_value = value

    @property
    def head_pattern_name(self):
        """The name of the multiplier pattern to use for the head timeseries"""
        return self._head_timeseries.pattern_name
    @head_pattern_name.setter
    def head_pattern_name(self, name):
        self._pattern_reg.remove_usage(self._head_timeseries.pattern_name, (self.name, 'Reservoir'))
        if name is not None:
            self._pattern_reg.add_usage(name, (self.name, 'Reservoir'))
        self._head_timeseries.pattern_name = name

    @property
    def pressure(self):
        """float : (read-only) the current simulation pressure (0.0 for reservoirs)"""
        return 0.0


class Pipe(Link):
    """
    Pipe class, inherited from Link.
    
    .. rubric:: Constructor

    This class is intended to be instantiated through the 
    :class:`~wntr.network.model.WaterNetworkModel.add_pipe()` method. 
    Direct creation through the constructor is highly discouraged.

    Parameters
    ----------
    name : string
        Name of the pipe
    start_node_name : string
         Name of the start node
    end_node_name : string
         Name of the end node
    wn : :class:`~wntr.network.model.WaterNetworkModel`
        The water network model this pipe will belong to.
    

    .. rubric:: Attributes

    .. autosummary::

        name
        start_node_name
        end_node_name
        link_type
        length
        diameter
        roughness
        minor_loss
        cv
        bulk_coeff
        wall_coeff
        initial_status
        start_node
        end_node
        tag
        vertices


    .. rubric:: Read-only simulation results

    .. autosummary::

        flow
        velocity
        headloss
        friction_factor
        reaction_rate
        quality
        status

    """

    def __init__(self, name, start_node_name, end_node_name, wn):
        super(Pipe, self).__init__(wn, name, start_node_name, end_node_name)
        self._length = 304.8
        self._diameter = 0.3048
        self._roughness = 100
        self._minor_loss = 0.0
        self._cv = False
        self._bulk_coeff = None
        self._wall_coeff = None
        self._velocity = None
        self._friction_factor = None
        self._reaction_rate = None
        
    def __repr__(self):
        return "<Pipe '{}' from '{}' to '{}', length={}, diameter={}, roughness={}, minor_loss={}, check_valve={}, status={}>".format(self._link_name,
                       self.start_node, self.end_node, self.length, self.diameter, 
                       self.roughness, self.minor_loss, self.check_valve, str(self.status))
    
    def _compare(self, other):
        if not super(Pipe, self)._compare(other):
            return False
        if abs(self.length        - other.length)<1e-9     and \
           abs(self.diameter      - other.diameter)<1e-9   and \
           abs(self.roughness     - other.roughness)<1e-9  and \
           abs(self.minor_loss    - other.minor_loss)<1e-9 and \
           self.check_valve  == other.check_valve                and \
           self.bulk_coeff   == other.bulk_coeff    and \
           self.wall_coeff   == other.wall_coeff:
            return True
        return False

    @property
    def link_type(self):
        """returns ``"Pipe"``"""
        return 'Pipe'
    
    @property
    def length(self):
        """float : length of the pipe"""
        return self._length
    @length.setter
    def length(self, value):
        self._length = value

    @property
    def diameter(self):
        """float : diameter of the pipe"""
        return self._diameter
    @diameter.setter
    def diameter(self, value):
        self._diameter = value

    @property
    def roughness(self):
        """float : pipe roughness"""
        return self._roughness 
    @roughness.setter
    def roughness(self, value):
        self._roughness = value

    @property
    def minor_loss(self):
        """float : minor loss coefficient"""
        return self._minor_loss
    @minor_loss.setter
    def minor_loss(self, value):
        self._minor_loss = value

    @property
    def cv(self):
        """bool : does this pipe have a check valve"""
        return self._cv
    @cv.setter
    def cv(self, value): 
        self._cv = value

    @property
    def bulk_coeff(self):
        """float or None : if not None, then a pipe specific bulk reaction coefficient"""
        return self._bulk_coeff
    @bulk_coeff.setter
    def bulk_coeff(self, value):
        self._bulk_coeff = value

    @property
    def wall_coeff(self):
        """float or None : if not None, then a pipe specific wall reaction coefficient"""
        return self._wall_coeff
    @wall_coeff.setter
    def wall_coeff(self, value):
        self._wall_coeff = value

    @property
    def status(self):
        """LinkStatus : the current status of the pipe"""
        if self._internal_status == LinkStatus.Closed:
            return LinkStatus.Closed
        else:
            return self._user_status

    @property
    def friction_factor(self):
        """float : (read-only) the current simulation friction factor in the pipe"""
        return self._friction_factor

    @property
    def reaction_rate(self):
        """float : (read-only) the current simulation reaction rate in the pipe"""
        return self._reaction_rate


class Pump(Link):
    """
    Pump class, inherited from Link.

    For details about the different subclasses, please see one of the following:
    :class:`~wntr.network.elements.HeadPump` and :class:`~wntr.network.elements.PowerPump`

    .. rubric:: Constructor
    
    This class is intended to be instantiated through the 
    :class:`~wntr.network.model.WaterNetworkModel.add_pump` method. 
    Direct creation through the constructor is highly discouraged.
    
    Parameters
    ----------
    name : string
        Name of the pump
    start_node_name : string
         Name of the start node
    end_node_name : string
         Name of the end node
    wn : :class:`~wntr.network.model.WaterNetworkModel`
        The water network model this pump will belong to.
    

    .. rubric:: Attributes

    .. autosummary::

        name
        link_type
        start_node
        start_node_name
        end_node
        end_node_name
        initial_status
        initial_setting
        speed_timeseries
        efficiency
        energy_price
        energy_pattern
        tag
        vertices


    .. rubric:: Read-only simulation results

    .. autosummary::

        flow
        headloss
        velocity
        quality
        status
        setting

    """

    def __init__(self, name, start_node_name, end_node_name, wn):
        super(Pump, self).__init__(wn, name, start_node_name, end_node_name)
        self._speed_timeseries = TimeSeries(wn._pattern_reg, 1.0)
        self._base_power = None
        self._pump_curve_name = None
        self._efficiency = None
        self._energy_price = None 
        self._energy_pattern = None
        self._outage_rule_name = name+'_outage'
        self._after_outage_rule_name = name+'_after_outage'

    def _compare(self, other):
        if not super(Pump, self)._compare(other):
            return False
        return True

    @property
    def efficiency(self): 
        """float : pump efficiency"""
        return self._efficiency
    @efficiency.setter
    def efficiency(self, value):
        self._efficiency = value

    @property
    def energy_price(self):
        """float : energy price surcharge (only used by EPANET)"""
        return self._energy_price
    @energy_price.setter
    def energy_price(self, value):
        self._energy_price = value

    @property
    def energy_pattern(self):
        """str : energy pattern name"""
        return self._energy_pattern
    @energy_pattern.setter
    def energy_pattern(self, value):
        self._energy_pattern = value

    @property
    def status(self):
        """LinkStatus : the current status of the pump"""
        if self._internal_status == LinkStatus.Closed:
            return LinkStatus.Closed
        else:
            return self._user_status

    @property
    def link_type(self):
        """str : ``"Pump"`` (read only)"""
        return 'Pump'

    @property
    def speed_timeseries(self):
        """TimeSeries : timeseries of speed values (retrieve only)"""
        return self._speed_timeseries

    @property
    def base_speed(self):
        """float : base multiplier for a speed timeseries"""
        return self._speed_timeseries.base_value
    @base_speed.setter
    def base_speed(self, value):
        self._speed_timeseries.base_value = value
        
    @property
    def speed_pattern_name(self):
        """str : pattern name for the speed"""
        return self._speed_timeseries.pattern_name
    @speed_pattern_name.setter
    def speed_pattern_name(self, name):
        self._pattern_reg.remove_usage(self._speed_timeseries.pattern_name, (self.name, 'Pump'))
        self._pattern_reg.add_usage(name, (self.name, 'Pump'))
        self._speed_timeseries.pattern_name = name

    @property
    def setting(self):
        """Alias to speed for consistency with other link types"""
        return self._speed_timeseries
    
    def add_outage(self, wn, start_time, end_time=None, priority=6, add_after_outage_rule=False):
        """
        Add a pump outage rule to the water network model.

        Parameters
        ----------
        model : :class:`~wntr.network.model.WaterNetworkModel`
            The water network model this outage will belong to.
        start_time : int
           The time at which the outage starts.
        end_time : int
           The time at which the outage stops.
        priority : int
            The outage rule priority, default = 6 (very high)
        add_after_outage_rule : bool
            Flag indicating if a rule is added to open the pump after the outage. 
            Pump status after the outage is generally defined by existing controls/rules in the water network model. 
            For example, the pump opens based on the level of a specific tank.
        """
        from wntr.network.controls import ControlAction, SimTimeCondition, AndCondition, Rule
<<<<<<< HEAD
        
=======

>>>>>>> 2f8d574e
        # Outage
        act = ControlAction(self, 'status', LinkStatus.Closed)
        cond1 = SimTimeCondition(wn, 'Above' , start_time)
        if end_time is not None:
            cond2 = SimTimeCondition(wn, 'Below' , end_time)
            cond = AndCondition(cond1, cond2)
        else:
            cond = cond1
        rule = Rule(cond, act, priority=priority)
        wn.add_control(self._outage_rule_name, rule)
        
        # After outage
        if add_after_outage_rule and end_time is not None:
            act = ControlAction(self, 'status', LinkStatus.Open)
            cond = SimTimeCondition(wn, 'Above' , end_time)
            rule = Rule(cond, act, priority=priority)
            wn.add_control(self._after_outage_rule_name, rule)

    def remove_outage(self,wn):
        """
        Remove an outage control from the water network model

        Parameters
        ----------
        wn : :class:`~wntr.network.model.WaterNetworkModel`
           Water network model
        """
        
        wn._discard_control(self._outage_rule_name)
        wn._discard_control(self._after_outage_rule_name)
        

class HeadPump(Pump):    
    """
    Head pump class, inherited from Pump.
    
    This type of pump uses a pump curve (see curves). The curve is 
    set using the ``pump_curve_name`` attribute. The curve itself 
    can be accessed using the ``get_pump_curve()`` method.

    .. rubric:: Constructor

    This class is intended to be instantiated through the 
    :class:`~wntr.network.model.WaterNetworkModel.add_pump` method. 
    Direct creation through the constructor is highly discouraged.
    
    Parameters
    ----------
    name : string
        Name of the pump
    start_node_name : string
         Name of the start node
    end_node_name : string
         Name of the end node
    wn : :class:`~wntr.network.model.WaterNetworkModel`
        The water network model this pump will belong to.


    .. rubric:: Attributes

    .. autosummary::

        name
        link_type
        start_node
        start_node_name
        end_node
        end_node_name
        initial_status
        initial_setting
        pump_type
        pump_curve_name
        speed_timeseries
        efficiency
        energy_price
        energy_pattern
        tag
        vertices


    .. rubric:: Read-only simulation results

    .. autosummary::

        flow
        headloss
        velocity
        quality
        status
        setting

    """
#    def __init__(self, name, start_node_name, end_node_name, wn):
#        super(HeadPump,self).__init__(name, start_node_name, 
#                                      end_node_name, wn)
#        self._curve_coeffs = None
#        self._coeffs_curve_points = None # these are used to verify whether
#                                         # the pump curve was changed since
#                                         # the _curve_coeffs were calculated
    
    def __repr__(self):
        return "<Pump '{}' from '{}' to '{}', pump_type='{}', pump_curve={}, speed={}, status={}>".format(self._link_name,
                   self.start_node, self.end_node, 'HEAD', self.pump_curve_name, 
                   self.speed_timeseries, str(self.status))
    
    def _compare(self, other):
        if not super(HeadPump, self)._compare(other):
            return False
        if self.pump_type == other.pump_type and \
           self.get_pump_curve() == other.get_pump_curve():
            return True
        return False
    
    @property
    def pump_type(self): 
        """str : ``"HEAD"`` (read only)"""
        return 'HEAD'
    
    @property
    def pump_curve_name(self):
        """str : the pump curve name"""
        return self._pump_curve_name
    @pump_curve_name.setter
    def pump_curve_name(self, name):
        self._curve_reg.remove_usage(self._pump_curve_name, (self._link_name, 'Pump'))
        self._curve_reg.add_usage(name, (self._link_name, 'Pump'))
        self._curve_reg.set_curve_type(name, 'HEAD')
        self._pump_curve_name = name
        # delete the pump curve coefficients because they have to be recaulcated 
        # if a new curve is associated with the pump
        self._curve_coeffs = None 

    def get_pump_curve(self):
        """
        Get the pump curve object

        Returns
        -------
        Curve
            the head curve for this pump
        """        
        curve = self._curve_reg[self.pump_curve_name]
        return curve
        
    def get_head_curve_coefficients(self):
        """
        Returns the A, B, C coefficients pump curves.

        * For a single point curve, the coefficients are generated according to the 
          following equation:

          :math:`A = 4/3 * H` 
          
          :math:`B = 1/3 * H/Q^2` 
          
          :math:`C = 2` 
        
        * For a two point curve, C is set to 1 and a straight line is fit between
          the points.
        
        * For three point and multi-point curves, the coefficients are generated 
          using ``scipy.optimize.curve_fit`` with the following equation:
            
          :math:`H = A - B*Q^C` 

        Returns
        -------
        Tuple of pump curve coefficient (A, B, C). All floats.
        
        The coefficients are only calculated the first time this function
        is called for a given HeadPump
        """
        def calculate_coefficients(curve):
            Q = []
            H = []
            for pt in curve.points:
                Q.append(pt[0])
                H.append(pt[1])
            
            # 1-Point curve - Replicate EPANET for a one point curve
            if curve.num_points == 1:
                A = (4.0/3.0)*H[0]
                B = (1.0/3.0)*(H[0]/(Q[0]**2))
                C = 2
            # 2-Point curve - Replicate EPANET - generate a straight line
            elif curve.num_points == 2:
                B = - (H[1] - H[0]) / (Q[1]**2 - Q[0]**2)
                A = H[0] + B * Q[0] ** 2
                C = 1
            # 3 - Multi-point curve (3 or more points) - Replicate EPANET for 
            #     3 point curves.  For multi-point curves, this is not a perfect 
            #     replication of EPANET. EPANET uses a mult-linear fit
            #     between points whereas this uses a regression fit of the same
            #     H = A - B * Q **C curve used for the three point fit.
            elif curve.num_points >= 3:
                A0 = H[0]
                C0 = math.log((H[0] - H[1])/(H[0] - H[-1]))/math.log(Q[1]/Q[-1])
                B0 = (H[0] - H[1])/(Q[1]**C0)
    
                def flow_vs_head_func(Q, a, b, c):
                    return a - b * Q ** c
                
                try:
                    coeff, cov = curve_fit(flow_vs_head_func, Q, H, [A0, B0, C0])
                except RuntimeError:
                    raise RuntimeError('Head pump ' + self.name + 
                                       ' results in a poor regression fit to H = A - B * Q^C')
    
                A = float(coeff[0])  # convert to native python floats
                B = float(coeff[1]) 
                C = float(coeff[2])  
            else:
                raise RuntimeError('Head pump ' + self.name + 
                                   ' has an empty pump curve.')
                    
            if A<=0 or B<0 or C<=0:
                raise RuntimeError('Head pump ' + self.name + 
                                   ' has a negative head curve coefficient.')
            # with using scipy curve_fit, I think this is a waranted check 
            elif np.isnan(A+B+C):
                raise RuntimeError('Head pump ' + self.name + 
                                   ' has a coefficient which is NaN!')
            
            self._coeffs_curve_points = curve.points                
            self._curve_coeffs = [A,B,C]
    
        # main procedure    
        curve = self.get_pump_curve()
        if self._curve_coeffs is None or curve.points != self._coeffs_curve_points:
            calculate_coefficients(curve)
        
        A = self._curve_coeffs[0]
        B = self._curve_coeffs[1]
        C = self._curve_coeffs[2]
        
        return A,B,C
    
    def get_design_flow(self):
        """
        Returns the design flow value for the pump.
        Equals to the first point on the pump curve.

        """
        curve = self._curve_reg[self.pump_curve_name]
        
        try:
            return curve.points[-1][0]
        except IndexError:
            raise IndexError("Curve point does not exist")


class PowerPump(Pump):
    """
    Power pump class, inherited from Pump.

    This is a constant power type of pump. The constant power is
    set and modified through the ``power`` attribute.

    .. rubric:: Constructor

    This class is intended to be instantiated through the 
    :class:`~wntr.network.model.WaterNetworkModel.add_pump` method. 
    Direct creation through the constructor is highly discouraged.
    
    Parameters
    ----------
    name : string
        Name of the pump
    start_node_name : string
         Name of the start node
    end_node_name : string
         Name of the end node
    wn : :class:`~wntr.network.model.WaterNetworkModel`
        The water network model this pump will belong to.
        

    .. rubric:: Attributes

    .. autosummary::

        name
        link_type
        start_node
        start_node_name
        end_node
        end_node_name
        initial_status
        initial_setting
        pump_type
        power
        speed_timeseries
        efficiency
        energy_price
        energy_pattern
        tag
        vertices


    .. rubric:: Read-only simulation results

    .. autosummary::

        flow
        headloss
        velocity
        quality
        status
        setting

    """
    
    def __repr__(self):
        return "<Pump '{}' from '{}' to '{}', pump_type='{}', power={}, speed={}, status={}>".format(self._link_name,
                   self.start_node, self.end_node, 'POWER', self._base_power, 
                   self.speed_timeseries, str(self.status))
    
    def _compare(self, other):
        if not super(PowerPump, self)._compare(other):
            return False
        if self.pump_type == other.pump_type and \
           self.power == other.power:
            return True
        return False
    
    @property
    def pump_type(self): 
        """str : ``"POWER"`` (read only)"""
        return 'POWER'
    
    @property
    def power(self):
        """float : the fixed power value"""
        return self._base_power
    @power.setter
    def power(self, value):
        self._curve_reg.remove_usage(self._pump_curve_name, (self._link_name, 'Pump'))
        self._base_power = value


class Valve(Link):
    
    """
    Valve class, inherited from Link.
    
    For details about the  subclasses, please see one of the following:
    :class:`~wntr.network.elements.PRValve`, :class:`~wntr.network.elements.PSValve`,
    :class:`~wntr.network.elements.PBValve`, :class:`~wntr.network.elements.FCValve`,
    :class:`~wntr.network.elemedifferentnts.TCValve`, and :class:`~wntr.network.elements.GPValve`.

    .. rubric:: Constructor

    This class is intended to be instantiated through the 
    :class:`~wntr.network.model.WaterNetworkModel.add_valve` method. 
    Direct creation through the constructor is highly discouraged.

    Parameters
    ----------
    name : string
        Name of the valve
    start_node_name : string
         Name of the start node
    end_node_name : string
         Name of the end node
    wn : :class:`~wntr.network.model.WaterNetworkModel`
        The water network model this valve will belong to.
        
    
    .. rubric:: Attributes

    .. autosummary::

        name
        link_type
        start_node
        start_node_name
        end_node
        end_node_name
        initial_status
        initial_setting
        valve_type
        tag
        vertices


    .. rubric:: Result attributes

    .. autosummary::

        flow
        velocity
        headloss
        quality
        status
        setting

    """
    
    def __init__(self, name, start_node_name, end_node_name, wn):
        super(Valve, self).__init__(wn, name, start_node_name, end_node_name)
        self.diameter = 0.3048
        self.minor_loss = 0.0
        self._initial_status = LinkStatus.Active
        self._user_status = LinkStatus.Active
        self._initial_setting = 0.0
        self._velocity = None

    def __repr__(self):
        fmt = "<Valve '{}' from '{}' to '{}', valve_type='{}', diameter={}, minor_loss={}, setting={}, status={}>"
        return fmt.format(self._link_name,
                          self.start_node, self.end_node, self.__class__.__name__,
                          self.diameter, 
                          self.minor_loss, self.setting, str(self.status))
    
    def _compare(self, other):
        if not super(Valve, self)._compare(other):
            return False
        if abs(self.diameter   - other.diameter)<1e-9 and \
           self.valve_type    == other.valve_type      and \
           abs(self.minor_loss - other.minor_loss)<1e-9:
            return True
        return False
   
    @property
    def status(self):
        if self._user_status == LinkStatus.Closed:
            return LinkStatus.Closed
        elif self._user_status == LinkStatus.Open:
            return LinkStatus.Open
        else:
            return self._internal_status

    @property
    def link_type(self):
        """returns ``"Valve"``"""
        return 'Valve'

    @property
    def valve_type(self): 
        """returns ``None`` because this is an abstact class"""
        return None


class PRValve(Valve):
    """
    Pressure reducing valve class, inherited from Valve.
    
    .. rubric:: Constructor

    This class is intended to be instantiated through the 
    :class:`~wntr.network.model.WaterNetworkModel.add_valve` method. 
    Direct creation through the constructor is highly discouraged.
    
    Parameters
    ----------
    name : string
        Name of the pump
    start_node_name : string
         Name of the start node
    end_node_name : string
         Name of the end node
    wn : :class:`~wntr.network.model.WaterNetworkModel`
        The water network model this valve will belong to.
        
    
    .. rubric:: Attributes

    .. autosummary::

        name
        link_type
        start_node
        start_node_name
        end_node
        end_node_name
        initial_status
        initial_setting
        valve_type
        tag
        vertices


    .. rubric:: Result attributes

    .. autosummary::

        flow
        velocity
        headloss
        quality
        status
        setting

    """
    
    def __init__(self, name, start_node_name, end_node_name, wn):
        super(PRValve, self).__init__(name, start_node_name, end_node_name, wn)

    @property
    def valve_type(self): 
        """returns ``"PRV"``"""
        return 'PRV'


class PSValve(Valve):
    """
    Pressure sustaining valve class, inherited from Valve.
    
    .. rubric:: Constructor

    This class is intended to be instantiated through the 
    :class:`~wntr.network.model.WaterNetworkModel.add_valve` method. 
    Direct creation through the constructor is highly discouraged.
    
    Parameters
    ----------
    name : string
        Name of the pump
    start_node_name : string
         Name of the start node
    end_node_name : string
         Name of the end node
    wn : :class:`~wntr.network.model.WaterNetworkModel`
        The water network model this valve will belong to.
        
    
    .. rubric:: Attributes

    .. autosummary::

        name
        link_type
        start_node
        start_node_name
        end_node
        end_node_name
        initial_status
        initial_setting
        valve_type
        tag
        vertices


    .. rubric:: Result attributes

    .. autosummary::

        flow
        velocity
        headloss
        quality
        status
        setting

    """
    
    def __init__(self, name, start_node_name, end_node_name, wn):
        super(PSValve, self).__init__(name, start_node_name, end_node_name, wn)

    @property
    def valve_type(self): 
        """returns ``"PSV"``"""
        return 'PSV'


class PBValve(Valve):
    """
    Pressure breaker valve class, inherited from Valve.
    
    .. rubric:: Constructor

    This class is intended to be instantiated through the 
    :class:`~wntr.network.model.WaterNetworkModel.add_valve` method. 
    Direct creation through the constructor is highly discouraged.
    
    Parameters
    ----------
    name : string
        Name of the pump
    start_node_name : string
         Name of the start node
    end_node_name : string
         Name of the end node
    wn : :class:`~wntr.network.model.WaterNetworkModel`
        The water network model this valve will belong to.
        
    
    .. rubric:: Attributes

    .. autosummary::

        name
        link_type
        start_node
        start_node_name
        end_node
        end_node_name
        initial_status
        initial_setting
        valve_type
        tag
        vertices


    .. rubric:: Result attributes

    .. autosummary::

        flow
        velocity
        headloss
        quality
        status
        setting

    """
    
    def __init__(self, name, start_node_name, end_node_name, wn):
        super(PBValve, self).__init__(name, start_node_name, end_node_name, wn)

    @property
    def valve_type(self): 
        """returns ``"PBV"``"""
        return 'PBV'


class FCValve(Valve):
    """
    Flow control valve class, inherited from Valve.
    
    .. rubric:: Constructor

    This class is intended to be instantiated through the 
    :class:`~wntr.network.model.WaterNetworkModel.add_valve` method. 
    Direct creation through the constructor is highly discouraged.
   
    Parameters
    ----------
    name : string
        Name of the pump
    start_node_name : string
         Name of the start node
    end_node_name : string
         Name of the end node
    wn : :class:`~wntr.network.model.WaterNetworkModel`
        The water network model this valve will belong to
        
    
    .. rubric:: Attributes

    .. autosummary::

        name
        link_type
        start_node
        start_node_name
        end_node
        end_node_name
        initial_status
        initial_setting
        valve_type
        tag
        vertices

    .. rubric:: Result attributes

    .. autosummary::

        flow
        velocity
        headloss
        quality
        status
        setting

    """
    
    def __init__(self, name, start_node_name, end_node_name, wn):
        super(FCValve, self).__init__(name, start_node_name, end_node_name, wn)

    @property
    def valve_type(self): 
        """returns ``"FCV"``"""
        return 'FCV'


class TCValve(Valve):
    """
    Throttle control valve class, inherited from Valve.
    
    .. rubric:: Constructor

    This class is intended to be instantiated through the 
    :class:`~wntr.network.model.WaterNetworkModel.add_valve` method. 
    Direct creation through the constructor is highly discouraged.
    
    Parameters
    ----------
    name : string
        Name of the pump
    start_node_name : string
         Name of the start node
    end_node_name : string
         Name of the end node
    wn : :class:`~wntr.network.model.WaterNetworkModel`
        The water network model this valve will belong to
        
    
    .. rubric:: Attributes

    .. autosummary::

        name
        link_type
        start_node
        start_node_name
        end_node
        end_node_name
        initial_status
        initial_setting
        valve_type
        tag
        vertices


    .. rubric:: Result attributes

    .. autosummary::

        flow
        velocity
        headloss
        quality
        status
        setting

    """
    
    def __init__(self, name, start_node_name, end_node_name, wn):
        super(TCValve, self).__init__(name, start_node_name, end_node_name, wn)

    @property
    def valve_type(self): 
        """returns ``"TCV"``"""
        return 'TCV'


class GPValve(Valve):
    """
    General purpose valve class, inherited from Valve.
    
    .. rubric:: Constructor

    This class is intended to be instantiated through the 
    :class:`~wntr.network.model.WaterNetworkModel.add_valve` method. 
    Direct creation through the constructor is highly discouraged.
    
    Parameters
    ----------
    name : string
        Name of the pump
    start_node_name : string
         Name of the start node
    end_node_name : string
         Name of the end node
    wn : :class:`~wntr.network.model.WaterNetworkModel`
        The water network model this valve will belong to
        
    
    .. rubric:: Attributes

    .. autosummary::

        name
        link_type
        start_node
        start_node_name
        end_node
        end_node_name
        initial_status
        initial_setting
        valve_type
        headloss_curve
        headloss_curve_name
        tag
        vertices


    .. rubric:: Result attributes

    .. autosummary::

        flow
        velocity
        headloss
        quality
        status
        setting

    """
    
    def __init__(self, name, start_node_name, end_node_name, wn):
        super(GPValve, self).__init__(name, start_node_name, end_node_name, wn)
        self._headloss_curve_name = None

    @property
    def valve_type(self): 
        """returns ``"GPV"``"""
        return 'GPV'

    @property
    def headloss_curve(self):
        """Curve : the headloss curve object (read only)"""
        return self._curve_reg[self._headloss_curve_name]

    @property
    def headloss_curve_name(self):
        """Returns the pump curve name if pump_type is 'HEAD', otherwise returns None"""
        return self._headloss_curve_name
    @headloss_curve_name.setter
    def headloss_curve_name(self, name):
        self._curve_reg.remove_usage(self._headloss_curve_name, (self._link_name, 'Valve'))
        self._curve_reg.add_usage(name, (self._link_name, 'Valve'))
        self._curve_reg.set_curve_type(name, 'HEADLOSS')
        self._headloss_curve_name = name
    

class Pattern(object):
    """
    Pattern class.
    
    .. rubric:: Constructor

    This class is intended to be instantiated through the 
    :class:`~wntr.network.model.WaterNetworkModel.add_pattern` method. 
    
    Parameters
    ----------
    name : string
        Name of the pattern.
    multipliers : list
        A list of multipliers that makes up the pattern.
    time_options : wntr TimeOptions or tuple
        The water network model options.time object or a tuple of (pattern_start, 
        pattern_timestep) in seconds.
    wrap : bool, optional
        Boolean indicating if the pattern should be wrapped.
        If True (the default), then the pattern repeats itself forever; if 
        False, after the pattern has been exhausted, it will return 0.0.
        
    """
    
    def __init__(self, name, multipliers=[], time_options=None, wrap=True):
        self.name = name
        if isinstance(multipliers, (int, float)):
            multipliers = [multipliers]
        self._multipliers = np.array(multipliers)
        if time_options:
            if isinstance(time_options, (tuple, list)) and len(time_options) >= 2:
                tmp = TimeOptions()
                tmp.pattern_start = time_options[0]
                tmp.pattern_timestep = time_options[1]
                time_options = tmp
            elif not isinstance(time_options, TimeOptions):
                raise ValueError('Pattern->time_options must be a TimeOptions class or null')
        self._time_options = time_options
        self.wrap = wrap
        
    def __eq__(self, other):
        if type(self) == type(other) and \
          self.name == other.name and \
          len(self._multipliers) == len(other._multipliers) and \
          self._time_options == other._time_options and \
          self.wrap == other.wrap and \
          np.all(np.abs(np.array(self._multipliers)-np.array(other._multipliers))<1.0e-10):
            return True
        return False

    def __hash__(self):
        return hash('Pattern/'+self.name)
        
    def __str__(self):
        return '%s'%self.name

    def __repr__(self):
        return "<Pattern '{}', multipliers={}>".format(self.name, repr(self.multipliers))
        
    def __len__(self):
        return len(self._multipliers)
    
    def __getitem__(self, index):
        """Returns the pattern value at a specific index (not time!)"""
        nmult = len(self._multipliers)
        if nmult == 0:                     return 1.0
        elif self.wrap:                    return self._multipliers[int(index%nmult)]
        elif index < 0 or index >= nmult:  return 0.0
        return self._multipliers[index]
    
    @classmethod
    def binary_pattern(cls, name, start_time, end_time, step_size, duration, wrap=False):
        """
        Creates a binary pattern (single instance of step up, step down).
        
        Parameters
        ----------
        name : string
            Name of the pattern.
        start_time : int
            The time at which the pattern turns "on" (1.0).
        end_time : int
            The time at which the pattern turns "off" (0.0).
        step_size : int
            Pattern step size.
        duration : int
            Total length of the pattern.
        wrap : bool, optional
            Boolean indicating if the pattern should be wrapped.
            If True, then the pattern repeats itself forever; if 
            False (the default), after the pattern has been exhausted, it will return 0.0.
        
        Returns
        -------
        A new pattern object with a list of 1's and 0's as multipliers. 
        """
        tmp = TimeOptions()
        tmp.pattern_start = 0
        tmp.pattern_timestep = step_size
        time_options = tmp
        patternstep = time_options.pattern_timestep
        patternstart = int(start_time/time_options.pattern_timestep)
        patternend = int(end_time/patternstep)
        patterndur = int(duration/patternstep)
        pattern_list = [0.0]*patterndur
        pattern_list[patternstart:patternend] = [1.0]*(patternend-patternstart)
        return cls(name, multipliers=pattern_list, time_options=None, wrap=wrap)
    
    @property
    def multipliers(self):
        """Returns the pattern multiplier values"""
        return self._multipliers
    @multipliers.setter
    def multipliers(self, values):
        if isinstance(values, (int, float, complex)):
            self._multipliers = np.array([values])
        else:
            self._multipliers = np.array(values)

    @property
    def time_options(self):
        """Returns the TimeOptions object"""
        return self._time_options
    @time_options.setter
    def time_options(self, object):
        if object and not isinstance(object, TimeOptions):
            raise ValueError('Pattern->time_options must be a TimeOptions or null')
        self._time_options = object

    def todict(self):
        """Dictionary representation of the pattern"""
        d = dict(name=self.name, 
                 multipliers=list(self._multipliers))
        if not self.wrap:
            d['wrap'] = False
        return d
    
    def at(self, time):
        """
        Returns the pattern value at a specific time
        
        Parameters
        ----------
        time : int
            Time in seconds        
        """
        nmult = len(self._multipliers)
        if nmult == 0:
            return 1.0
        if nmult == 1:
            return self._multipliers[0]
        if self._time_options is None:
            raise RuntimeError('Pattern->time_options cannot be None at runtime')
        step = int(time//self._time_options.pattern_timestep)
        if self.wrap:
            ndx = int(step%nmult)
            last_mult = self._multipliers[ndx]
            if self._time_options.pattern_interpolation:
                if ndx + 1 == nmult:
                    next_mult = self._multipliers[0]
                else:
                    next_mult = self._multipliers[ndx + 1]
                last_time = step * self._time_options.pattern_timestep
                next_time = (step + 1) * self._time_options.pattern_timestep
                slope = (next_mult - last_mult) / (next_time - last_time)
                intercept = next_mult - slope * next_time
                return slope * time + intercept
            else:
                return last_mult
        elif step < 0 or step >= nmult:
            return 0.0
        return self._multipliers[step]
    

class TimeSeries(object): 
    """
    Time series class.
    
    A TimeSeries object contains a base value, Pattern object, and category.  
    The object can be used to store changes in junction demand, source injection, 
    pricing, pump speed, and reservoir head. The class provides methods
    to calculate values using the base value and a multiplier pattern.

    .. rubric:: Constructor

    Parameters
    ----------
    base : number
        A number that represents the baseline value.
    pattern_registry : PatternRegistry
        The pattern registry for looking up patterns
    pattern : str, optional
        If None, then the value will be constant. Otherwise, the Pattern will be used.
        (default = None)
    category : string, optional
        A category, description, or other name that is useful to the user 
        (default = None).
        
    Raises
    ------
    ValueError
        If `base` or `pattern` are invalid types
    
    """
    def __init__(self, model, base, pattern_name=None, category=None):
        if not isinstance(base, (int, float, complex)):
            raise ValueError('TimeSeries->base must be a number')
        if isinstance(model, Registry):
            self._pattern_reg = model
        else:
            raise ValueError('Must pass in a pattern registry')
        self._pattern = pattern_name
        if base is None: base = 0.0
        self._base = base
        self._category = category
        
    def __nonzero__(self):
        return self._base
    __bool__ = __nonzero__

    def __str__(self):
        return repr(self)

    def __repr__(self):
        fmt = "<TimeSeries: base={}, pattern={}, category='{}'>"
        return fmt.format(self._base, 
                          (repr(self._pattern) if self.pattern else None),
                          str(self._category))
    
    def __eq__(self, other):
        if type(self) == type(other) and \
           self.pattern == other.pattern and \
           self.category == other.category and \
           abs(self._base - other._base)<1e-9 :
            return True
        return False
    
    def __getitem__(self, index):
        """Returns the value at a specific index (not time!)."""
        if not self._pattern:
            return self._base
        return self._base * self._pattern[index]
    
    @property
    def base_value(self):
        """Returns the baseline value."""
        return self._base
    @base_value.setter
    def base_value(self, value):
        if not isinstance(value, (int, float, complex)):
            raise ValueError('TimeSeries->base_value must be a number')
        self._base = value

    @property
    def pattern(self):
        """Returns the Pattern object."""
        return self._pattern_reg[self._pattern]

    @property
    def pattern_name(self):
        """Returns the name of the pattern."""
        if self._pattern:
            return str(self._pattern)
        return None
    @pattern_name.setter
    def pattern_name(self, pattern_name):
        self._pattern = pattern_name

    @property
    def category(self):
        """Returns the category."""
        return self._category
    @category.setter
    def category(self, category):
        self._category = category

    def at(self, time):
        """
        Returns the value at a specific time.
        
        Parameters
        ----------
        time : int
            Time in seconds
        """
        if not self.pattern:
            return self._base
        return self._base * self.pattern.at(time)
    
    def todict(self):
        """Dictionary representation of the time series"""
        d = dict(base_val=self._base)
        if isinstance(self._pattern, six.string_types):
            d['pattern_name'] = self._pattern
        if self._category:
            d['category'] = self._category
        return d
    
#    def tostring(self):
#        """String representation of the time series"""
#        fmt = ' {:12.6g}   {:20s}   {:14s}\n'
#        return fmt.format(self._base, self._pattern, self._category)
    

class Demands(MutableSequence):
    """
    Demands class.
    
    The Demands object is used to store multiple demands per 
    junction in a list. The class includes specialized demand-specific calls 
    and type checking.
    
    A demand list is a list of demands and can be used with all normal list-
    like commands.
    
    The demand list does not have any attributes, but can be created by passing 
    in demand objects or demand tuples as ``(base_demand, pattern, category_name)``
    """
    
    def __init__(self, patterns, *args):
        self._list = []
        self._pattern_reg = patterns
        for object in args:
            self.append(object)

    def __getitem__(self, index):
        """Get the demand at index <==> y = S[index]"""
        return self._list.__getitem__(index)
    
    def __setitem__(self, index, obj):
        """Set demand and index <==> S[index] = object"""
        return self._list.__setitem__(index, self.to_ts(obj))
    
    def __delitem__(self, index):
        """Remove demand at index <==> del S[index]"""
        return self._list.__delitem__(index)

    def __len__(self):
        """Number of demands in list <==> len(S)"""
        return len(self._list)
    
    def __nonzero__(self):
        """True if demands exist in list NOT if demand is non-zero"""
        return len(self._list) > 0
    __bool__ = __nonzero__
    
    def __repr__(self):
        return '<Demands: {}>'.format(repr(self._list))
    
    def to_ts(self, obj):
        """Time series representation of demands"""
        if isinstance(obj, (list, tuple)) and len(obj) >= 2:
            o1 = obj[0]
            o2 = self._pattern_reg.default_pattern if obj[1] is None else obj[1]
            o3 = obj[2] if len(obj) >= 3 else None
            obj = TimeSeries(self._pattern_reg, o1, o2, o3)
        elif isinstance(obj, TimeSeries):
            obj._pattern_reg = self._pattern_reg
        else:
            raise ValueError('object must be a TimeSeries or demand tuple')
        return obj
    
    def insert(self, index, obj):
        """S.insert(index, object) - insert object before index"""
        self._list.insert(index, self.to_ts(obj))
    
    def append(self, obj):
        """S.append(object) - append object to the end"""
        self._list.append(self.to_ts(obj))
    
    def extend(self, iterable):
        """S.extend(iterable) - extend list by appending elements from the iterable"""
        for obj in iterable:
            self._list.append(self.to_ts(obj))

    def clear(self):
        """S.clear() - remove all entries"""
        self._list = []

    def at(self, time, category=None, multiplier=1):
        """Return the total demand at a given time."""
        demand = 0.0
        if category:
            for dem in self._list:
                if dem.category == category:  
                    demand += dem.at(time)*multiplier
        else:
            for dem in self._list:
                demand += dem.at(time)*multiplier
        return demand
    
    def remove_category(self, category):
        """Remove all demands from a specific category"""
        def search():
            for ct, dem in enumerate(self._list):
                if dem.category == category:
                    return ct
            return None
        idx = search()
        while idx is not None:
            self.pop(idx)
            idx = search()
    
    def base_demand_list(self, category=None):
        """Returns a list of the base demands, optionally of a single category."""
        res = []
        for dem in self._list:
            if category is None or dem.category == category:
                res.append(dem.base_value)
        return res

    def pattern_list(self, category=None):
        """Returns a list of the patterns, optionally of a single category."""
        res = []
        for dem in self._list:
            if category is None or dem.category == category:
                res.append(dem.pattern)
        return res
    
    def category_list(self):
        """Returns a list of all the pattern categories."""
        res = []
        for dem in self._list:
                res.append(dem.category)
        return res
        

class Curve(object):
    """
    Curve base class.
    
    .. rubric:: Constructor

    This class is intended to be instantiated through the 
    :class:`~wntr.network.model.WaterNetworkModel.add_curve` method. 
    
    Parameters
    ----------
    name : str
        Name of the curve.
    curve_type : str
        The type of curve: None (unspecified), HEAD, HEADLOSS, VOLUME or EFFICIENCY
    points : list
        The points in the curve. List of 2-tuples (x,y) ordered by increasing x
    original_units : str
        The units the points were defined in
    current_units : str
        The units the points are currently defined in. This MUST be 'SI' by the time
        one of the simulators is run.
    options : Options, optional
        Water network options to lookup headloss function
        
    """
    
    def __init__(self, name, curve_type=None, points=[], 
                 original_units=None, current_units='SI', options=None):
        self._name = name
        self._curve_type = curve_type
        self._points = list(points)
        self._options = options
        self._original_units = None
        self._current_units = 'SI'
    
    def __eq__(self, other):
        if type(self) != type(other):
            return False
        if self.name != other.name:
            return False
        if self.curve_type != other.curve_type:
            return False
        if self.num_points != other.num_points:
            return False
        for point1, point2 in zip(self.points, other.points):
            for value1, value2 in zip(point1, point2):
                if abs(value1 - value2) > 1e-9:
                    return False
        return True

    def __hash__(self):
        return hash('Curve/'+self._name)

    def __repr__(self):
        return "<Curve: '{}', curve_type='{}', points={}>".format(str(self.name), str(self.curve_type), repr(self.points))

    def __getitem__(self, index):
        return self.points.__getitem__(index)

    def __getslice__(self, i, j):
        return self.points.__getslice__(i, j)

    def __len__(self):
        return len(self.points)
    
    @property
    def original_units(self):
        """The original units the points were written in."""
        return self._original_units
    
    @property
    def current_units(self):
        """The current units that the points are in"""
        return self._current_units
    
    @property
    def name(self):
        """Curve names must be unique among curves"""
        return self._name
    
    @property
    def points(self):
        """The points in the curve. List of 2-tuples (x,y) ordered by increasing x"""
        return self._points
    @points.setter
    def points(self, points):
        self._points = copy.deepcopy(points)
        self._points.sort()
        
    @property
    def curve_type(self):
        """The type of curve: None (unspecified), HEAD, HEADLOSS, VOLUME or EFFICIENCY"""
        return self._curve_type
    @curve_type.setter
    def curve_type(self, curve_type):
        curve_type = str(curve_type)
        curve_type = curve_type.upper()
        if curve_type == 'HEAD':
            self._curve_type = 'HEAD'
        elif curve_type == 'VOLUME':
            self._curve_type = 'VOLUME'
        elif curve_type == 'EFFICIENCY':
            self._curve_type = 'EFFICIENCY'
        elif curve_type == 'HEADLOSS':
            self._curve_type = 'HEADLOSS'
        else:
            raise ValueError('curve_type must be HEAD, HEADLOSS, VOLUME, or EFFICIENCY')

    @property
    def num_points(self):
        """Returns the number of points in the curve."""
        return len(self.points)
    
    def todict(self):
        """Dictionary representation of the curve"""
        d = dict(name=self._name, 
                 curve_type=self._curve_type,
                 points=list(self._points))
        return d
    
    def set_units(self, original=None, current=None):
        """Set the units flags for the curve.
        
        Use this after converting the points, if necessary, to indicate that
        conversion to SI units is complete.
        """
        if original:
            self._original_units = original
        if current:
            self._current_units = current


class Source(object):
    """
    Water quality source class.
    
    .. rubric:: Constructor

    This class is intended to be instantiated through the 
    :class:`~wntr.network.model.WaterNetworkModel.add_source` method. 
    
    Parameters
    ----------
    name : string
         Name of the source.
    node_name: string
        Injection node.
    source_type: string
        Source type, options = CONCEN, MASS, FLOWPACED, or SETPOINT.
    strength: float
        Source strength in Mass/Time for MASS and Mass/Volume for CONCEN, 
        FLOWPACED, or SETPOINT.
    pattern: Pattern, optional
        If None, then the value will be constant. Otherwise, the Pattern will be used
        (default = None).
    

    .. rubric:: Attributes

    .. autosummary::

        name
        node_name
        source_type
        strength_timeseries

    """

#    def __init__(self, name, node_registry, pattern_registry):
    def __init__(self, model, name, node_name, source_type, strength, pattern=None):
        self._strength_timeseries = TimeSeries(model._pattern_reg, strength, pattern, name)
        self._pattern_reg = model._pattern_reg
        self._pattern_reg.add_usage(pattern, (name, 'Source'))
        self._node_reg = model._node_reg
        self._node_reg.add_usage(node_name, (name, 'Source'))
        self._name = name
        self._node_name = node_name
        self._source_type = source_type

    def __eq__(self, other):
        if not type(self) == type(other):
            return False
        if self.node_name == other.node_name and \
           self.source_type == other.source_type and \
           self.strength_timeseries == other.strength_timeseries:
            return True
        return False

    def __repr__(self):
        fmt = "<Source: '{}', '{}', '{}', {}, {}>"
        return fmt.format(self.name, self.node_name, self.source_type, self._strength_timeseries.base_value, self._strength_timeseries.pattern_name)

    @property
    def strength_timeseries(self): 
        """TimeSeries : timeseries of the source values (read only)"""
        return self._strength_timeseries

    @property
    def name(self):
        """str : the name for this source"""
        return self._name 
    @name.setter
    def name(self, value):
        self._name = value

    @property
    def node_name(self):
        """str : the node where this source is located"""
        return self._node_name 
    @node_name.setter
    def node_name(self, value):
        self._node_name = value

    @property
    def source_type(self):
        """str : the source type for this source"""
        return self._source_type 
    @source_type.setter
    def source_type(self, value):
        self._source_type = value<|MERGE_RESOLUTION|>--- conflicted
+++ resolved
@@ -1108,11 +1108,7 @@
             For example, the pump opens based on the level of a specific tank.
         """
         from wntr.network.controls import ControlAction, SimTimeCondition, AndCondition, Rule
-<<<<<<< HEAD
-        
-=======
-
->>>>>>> 2f8d574e
+
         # Outage
         act = ControlAction(self, 'status', LinkStatus.Closed)
         cond1 = SimTimeCondition(wn, 'Above' , start_time)
