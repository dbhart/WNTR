--- conflicted
+++ resolved
@@ -81,12 +81,7 @@
 
         self._inpfile = None
         if inp_file_name:
-<<<<<<< HEAD
             self.read_inpfile(inp_file_name)
-=======
-            parser = wntr.network.ParseWaterNetwork()
-            parser.read_inp_file(self, abspath(inp_file_name))
->>>>>>> 78a37699
 
     def __eq__(self, other):
         if self._num_junctions  == other._num_junctions  and \
@@ -1306,13 +1301,8 @@
         """
         Returns a list of the names of all controls.
         """
-<<<<<<< HEAD
-        return self._control_dict.keys()
-
-=======
         return list(self._control_dict.keys())
             
->>>>>>> 78a37699
     def curves(self):
         """
         A generator to iterate over all curves
@@ -1534,11 +1524,7 @@
                 groups[grp] = set()
                 has_tank_or_res[grp] = False
                 grab_group(node_name)
-<<<<<<< HEAD
-
-=======
         
->>>>>>> 78a37699
         #for grp, nodes in groups.items():
         #    logger.debug('group: {0}'.format(grp))
         #    logger.debug('nodes[{0}]: {1}'.format(grp, nodes))
@@ -1579,185 +1565,7 @@
 
 
     def read_inpfile(self, filename):
-        """
-<<<<<<< HEAD
-        Read an EPANET formatted INP file.
-=======
-        # TODO: This is still a very alpha version with hard coded unit conversions to LPS (among other things).
-
-        units=units.upper()
-        if units=='CFS':
-            flowunit = 0
-        elif units=='GPM':
-            flowunit = 1
-        elif units=='MGD':
-            flowunit = 2
-        elif units=='IMGD':
-            flowunit = 3
-        elif units=='AFD':
-            flowunit = 4
-        elif units=='LPS':
-            flowunit = 5
-        elif units=='LPM':
-            flowunit = 6
-        elif units=='MLD':
-            flowunit = 7
-        elif units=='CMH':
-            flowunit = 8
-        elif units=='CMD':
-            flowunit = 9
-        else:
-            raise ValueError('units not recognized')
-
-        f = open(filename, 'w')
-
-        # Print title
-        f.write('[TITLE]\n')
-        if self.name is not None:
-            f.write('{0}\n'.format(self.name))
-
-        # Print junctions information
-        f.write('[JUNCTIONS]\n')
-        label_format = '{:20} {:>12s} {:>12s} {:24}\n'
-        f.write(label_format.format(';ID', 'Elevation', 'Demand', 'Pattern'))
-        for junction_name, junction in self.nodes(Junction):
-            f.write('%s\n'%junction.to_inp_string(flowunit))
-
-        # Print reservoir information
-        f.write('[RESERVOIRS]\n')
-        text_format = '{:20s} {:12f} {:>12s} {:>3s}\n'
-        label_format = '{:20s} {:>12s} {:>12s}\n'
-        f.write(label_format.format(';ID', 'Head', 'Pattern'))
-        for reservoir_name, reservoir in self.nodes(Reservoir):
-            if reservoir.head_pattern_name is not None:
-                f.write(text_format.format(reservoir_name, convert('Hydraulic Head',flowunit,reservoir.base_head,False), reservoir.head_pattern_name, ';'))
-            else:
-                f.write(text_format.format(reservoir_name, convert('Hydraulic Head',flowunit,reservoir.base_head,False), '', ';'))
-
-        # Print tank information
-        f.write('[TANKS]\n')
-        text_format = '{:20s} {:12f} {:12f} {:12f} {:12f} {:12f} {:12f} {:20s} {:>3s}\n'
-        label_format = '{:20s} {:>12s} {:>12s} {:>12s} {:>12s} {:>12s} {:>12s} {:20s}\n'
-        f.write(label_format.format(';ID', 'Elevation', 'Init Level', 'Min Level', 'Max Level', 'Diameter', 'Min Volume', 'Volume Curve'))
-        for tank_name, tank in self.nodes(Tank):
-            if tank.vol_curve is not None:
-                f.write(text_format.format(tank_name, convert('Elevation',flowunit,tank.elevation,False), convert('Hydraulic Head',flowunit,tank.init_level,False), convert('Hydraulic Head',flowunit,tank.min_level,False), convert('Hydraulic Head',flowunit,tank.max_level,False), convert('Tank Diameter',flowunit,tank.diameter,False), convert('Volume',flowunit,tank.min_vol,False), tank.vol_curve, ';'))
-            else:
-                f.write(text_format.format(tank_name, convert('Elevation',flowunit,tank.elevation,False), convert('Hydraulic Head',flowunit,tank.init_level,False), convert('Hydraulic Head',flowunit,tank.min_level,False), convert('Hydraulic Head',flowunit,tank.max_level,False), convert('Tank Diameter',flowunit,tank.diameter,False), convert('Volume',flowunit,tank.min_vol,False), '', ';'))
-
-        # Print pipe information
-        f.write('[PIPES]\n')
-        text_format = '{:20s} {:20s} {:20s} {:12f} {:12f} {:12f} {:12f} {:>20s} {:>3s}\n'
-        label_format = '{:20s} {:20s} {:20s} {:>12s} {:>12s} {:>12s} {:>12s} {:>20s}\n'
-        f.write(label_format.format(';ID', 'Node1', 'Node2', 'Length', 'Diameter', 'Roughness', 'Minor Loss', 'Status'))
-        for pipe_name, pipe in self.links(Pipe):
-            if pipe.cv:
-                f.write(text_format.format(pipe_name, pipe.start_node(), pipe.end_node(), convert('Length',flowunit,pipe.length,False), convert('Pipe Diameter',flowunit,pipe.diameter,False), pipe.roughness, pipe.minor_loss, 'CV', ';'))                
-            else:
-                f.write(text_format.format(pipe_name, pipe.start_node(), pipe.end_node(), convert('Length',flowunit,pipe.length,False), convert('Pipe Diameter',flowunit,pipe.diameter,False), pipe.roughness, pipe.minor_loss, LinkStatus.status_to_str(pipe.get_base_status()), ';'))
-
-        # Print pump information
-        f.write('[PUMPS]\n')
-        text_format = '{:20s} {:20s} {:20s} {:8s} {:20s} {:>3s}\n'
-        label_format = '{:20s} {:20s} {:20s} {:20s}\n'
-        f.write(label_format.format(';ID', 'Node1', 'Node2', 'Parameters'))
-        for pump_name, pump in self.links(Pump):
-            if pump.info_type == 'HEAD':
-                f.write(text_format.format(pump_name, pump.start_node(), pump.end_node(), pump.info_type, pump.curve.name, ';'))
-            elif pump.info_type == 'POWER':
-                f.write(text_format.format(pump_name, pump.start_node(), pump.end_node(), pump.info_type, str(pump.power/1000.0), ';'))
-            else:
-                raise RuntimeError('Only head or power info is supported of pumps.')
-        # Print valve information
-        f.write('[VALVES]\n')
-        text_format = '{:20s} {:20s} {:20s} {:12f} {:4s} {:12f} {:12f} {:>3s}\n'
-        label_format = '{:20s} {:20s} {:20s} {:>12s} {:4s} {:>12s} {:>12s}\n'
-        f.write(label_format.format(';ID', 'Node1', 'Node2', 'Diameter', 'Type', 'Setting', 'Minor Loss'))
-        for valve_name, valve in self.links(Valve):
-            f.write(text_format.format(valve_name, valve.start_node(), valve.end_node(), valve.diameter*1000, valve.valve_type, valve._base_setting, valve.minor_loss, ';'))
-
-        # Print status information
-        f.write('[STATUS]\n')
-        text_format = '{:10s} {:10s}\n'
-        label_format = '{:10s} {:10s}\n'
-        f.write( label_format.format(';ID', 'Setting'))
-        for link_name, link in self.links(Pump):
-            if link.get_base_status() == LinkStatus.closed:
-                f.write(text_format.format(link_name, LinkStatus.status_to_str(link.get_base_status())))
-        for link_name, link in self.links(Valve):
-            if link.get_base_status() == LinkStatus.closed or link.get_base_status()==LinkStatus.opened:
-                f.write(text_format.format(link_name, LinkStatus.status_to_str(link.get_base_status())))
-
-        # Print pattern information
-        num_columns = 8
-        f.write('[PATTERNS]\n')
-        label_format = '{:10s} {:10s}\n'
-        f.write(label_format.format(';ID', 'Multipliers'))
-        for pattern_name, pattern in self._patterns.items():
-            count = 0
-            for i in pattern:
-                if count%8 == 0:
-                    f.write('\n%s %f'%(pattern_name, i,))
-                else:
-                    f.write(' %f'%(i,))
-                count += 1
-            f.write('\n')
-
-        # Print curves
-        f.write('[CURVES]\n')
-        text_format = '{:10s} {:10f} {:10f} {:>3s}\n'
-        label_format = '{:10s} {:10s} {:10s}\n'
-        f.write(label_format.format(';ID', 'X-Value', 'Y-Value'))
-        for curve_name, curve in self._curves.items():
-            for i in curve.points:
-                f.write( text_format.format(curve_name, 1000*i[0], i[1], ';'))
-            f.write('\n')
-
-        # Print Controls
-        f.write( '[CONTROLS]\n')
-        # Time controls and conditional controls only
-        for text, all_control in self._control_dict.items():
-            if isinstance(all_control,wntr.network.TimeControl):
-                f.write('%s\n'%all_control.to_inp_string())
-            elif isinstance(all_control,wntr.network.ConditionalControl):
-                f.write('%s\n'%all_control.to_inp_string(flowunit))
-        f.write('\n')
-
-        # Report
-        f.write('[REPORT]\n')
-        f.write('Status Yes\n')
-        f.write('Summary yes\n')
-
-        # Options
-        f.write('[OPTIONS]\n')
-        text_format_string = '{:20s} {:20s}\n'
-        text_format_float = '{:20s} {:<20.8f}\n'
-        f.write(text_format_string.format('UNITS', 'LPS'))
-        f.write(text_format_string.format('HEADLOSS', self.options.headloss))
-        if self.options.hydraulics_option is not None:
-            f.write('{:20s} {:20s} {:<30s}\n'.format('HYDRAULICS', self.options.hydraulics_option, self.options.hydraulics_filename))
-        if self.options.quality_value is None:
-            f.write(text_format_string.format('QUALITY', self.options.quality_option))
-        else:
-            f.write('{:20s} {:20s} {:20s}\n'.format('QUALITY', self.options.quality_option, self.options.quality_value))
-        f.write(text_format_float.format('VISCOSITY', self.options.viscosity))
-        f.write(text_format_float.format('DIFFUSIVITY', self.options.diffusivity))
-        f.write(text_format_float.format('SPECIFIC GRAVITY', self.options.specific_gravity))
-        f.write(text_format_float.format('TRIALS', self.options.trials))
-        f.write(text_format_float.format('ACCURACY', self.options.accuracy))
-        f.write(text_format_float.format('CHECKFREQ', self.options.checkfreq))
-        if self.options.unbalanced_value is None:
-            f.write(text_format_string.format('UNBALANCED', self.options.unbalanced_option))
-        else:
-            f.write('{:20s} {:20s} {:20d}\n'.format('UNBALANCED', self.options.unbalanced_option, self.options.unbalanced_value))
-        if self.options.pattern is not None:
-            f.write(text_format_string.format('PATTERN', self.options.pattern))
-        f.write(text_format_float.format('DEMAND MULTIPLIER', self.options.demand_multiplier))
-        f.write(text_format_float.format('EMITTER EXPONENT', self.options.emitter_exponent))
-        f.write(text_format_float.format('TOLERANCE', self.options.tolerance))
-        if self.options.map is not None:
-            f.write(text_format_string.format('MAP', self.options.map))
->>>>>>> 78a37699
+        """Read an EPANET formatted INP file.
 
         Parameters
         ----------
@@ -1779,18 +1587,6 @@
             Name of the inp file. example - Net3_adjusted_demands.inp
         units : str, int or FlowUnits
             Name of the units being written to the inp file
-
-<<<<<<< HEAD
-=======
-        # Coordinates
-        f.write('[COORDINATES]\n')
-        text_format = '{:10s} {:<10.2f} {:<10.2f}\n'
-        label_format = '{:10s} {:10s} {:10s}\n'
-        f.write(label_format.format(';Node', 'X-Coord', 'Y-Coord'))
-        coord = nx.get_node_attributes(self._graph, 'pos')
-        for key, val in coord.items():
-            f.write(text_format.format(key, val[0], val[1]))
->>>>>>> 78a37699
 
         """
         if self._inpfile is None:
@@ -2174,19 +1970,6 @@
 
     def __hash__(self):
         return id(self)
-<<<<<<< HEAD
-=======
-
-    def to_inp_string(self, flowunit):
-        text_format = '{:20} {:12f} {:12f} {:24} {:>3s}'
-        if self.base_demand == 0.0:
-            return '{:20} {:12f} {:12s} {:24} {:>3s}'.format(self._name, convert('Elevation',flowunit,self.elevation,False), '0.0', '', ';')
-        elif self.demand_pattern_name is not None:
-            return text_format.format(self._name, convert('Elevation',flowunit,self.elevation,MKS=False), convert('Demand',flowunit,self.base_demand,False), self.demand_pattern_name, ';')
-        else:
-            return text_format.format(self._name, convert('Elevation',flowunit,self.elevation,False), convert('Demand',flowunit,self.base_demand,False), '', ';')
-        
->>>>>>> 78a37699
 
     def add_leak(self, wn, area, discharge_coeff = 0.75, start_time=None, end_time=None):
         """Method to add a leak to a junction. Leaks are modeled by:
