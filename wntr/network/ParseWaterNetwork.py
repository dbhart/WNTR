--- conflicted
+++ resolved
@@ -233,7 +233,6 @@
                     continue
                 if float(current[6]) != 0:
                     logger.warning('Currently, only the EpanetSimulator supports non-zero minor losses in pipes.')
-<<<<<<< HEAD
                 if current[7].upper() == 'CV':
                     wn.add_pipe(current[0], 
                                 current[1], 
@@ -296,11 +295,6 @@
                 valves = True
                 continue
 
-=======
-                wn.add_pipe(current[0], current[1], current[2], convert('Length', inp_units, float(current[3])),
-                                                                convert('Pipe Diameter', inp_units, float(current[4])),
-                                                                float(current[5]), float(current[6]), current[7].upper())
->>>>>>> 8bae952d
             if valves:
                 line = line.split(';')[0]
                 current = line.split()
@@ -309,10 +303,7 @@
                 valve_type = current[4].upper()
                 if valve_type != 'PRV':
                     logger.warning("Only PRV valves are currently supported. ")
-<<<<<<< HEAD
-                    continue
-=======
->>>>>>> 8bae952d
+                    continue
                 if float(current[6]) != 0:
                     logger.warning('Currently, only the EpanetSimulator supports non-zero minor losses in valves.')
                 wn.add_valve(current[0], current[1], current[2], convert('Pipe Diameter', inp_units, float(current[3])),
@@ -369,15 +360,10 @@
                 # Only add head curves for pumps
                 if current[3].upper() == 'SPEED':
                     logger.warning('Speed settings for pumps are currently only supported in the EpanetSimulator.')
-<<<<<<< HEAD
                     continue
                 elif current[3].upper() == 'PATTERN':
                     logger.warning('Speed patterns for pumps are currently only supported in the EpanetSimulator.')
                     continue
-=======
-                elif current[3].upper() == 'PATTERN':
-                    logger.warning('Speed patterns for pumps are currently only supported in the EpanetSimulator.')
->>>>>>> 8bae952d
                 elif current[3].upper() == 'HEAD':
                     curve_name = current[4]
                     curve_points = []
@@ -394,7 +380,6 @@
                 else:
                     raise RuntimeError('Pump keyword in inp file not recognized.')
 
-<<<<<<< HEAD
         f.close()
 
         #
@@ -410,27 +395,6 @@
             if '[TANKS]' in line:
                 tanks = True
                 continue
-=======
-            if reservoirs:
-                current = line.split()
-                comment_flag = False
-                count = 0
-                for i in xrange(len(current)):
-                    entry = current[count]
-                    if entry.startswith(';'):
-                        comment_flag = True
-                    if comment_flag:
-                        current.pop(count)
-                    else:
-                        count += 1
-                if (current == []) or (current[0].startswith(';')) or (current[0] == ';ID'):
-                    continue
-                if (len(current) == 2 or current[2].startswith(';')):
-                    wn.add_reservoir(current[0], convert('Hydraulic Head', inp_units, float(current[1])))
-                else:
-                    logger.warning('Patterns for reservoir heads are currently only supported in the EpanetSimulator.')
-                    wn.add_reservoir(current[0], convert('Hydraulic Head', inp_units, float(current[1])), current[2])
->>>>>>> 8bae952d
 
             if tanks:
                 line = line.split(';')[0]
@@ -438,7 +402,6 @@
                 if current == []:
                     continue
                 if len(current) == 8:  # Volume curve provided
-<<<<<<< HEAD
                     if float(current[6]) != 0:
                         logger.warning('Currently, only the EpanetSimulator utilizes minimum volumes for tanks. The other simulators only use the minimum level and only support cylindrical tanks.')
                     logger.warning('Currently, only the EpanetSimulator supports volume curves. The other simulators only support cylindrical tanks.')
@@ -450,12 +413,6 @@
                         curve_points.append((x,y))
                     wn.add_curve(curve_name, 'VOLUME', curve_points)
                     curve = wn.get_curve(curve_name)
-=======
-                    logger.warning('Currently, only the EpanetSimulator utilizes maximum levels for tanks. The other simulators do not place an upper limit on tank levels yet.')
-                    if float(current[6]) != 0:
-                        logger.warning('Currently, only the EpanetSimulator utilizes minimum volumes for tanks. The other simulators only use the minimum level and only support cylindrical tanks.')
-                    logger.warning('Currently, only the EpanetSimulator supports volume curves. The other simulators only support cylindrical tanks.')
->>>>>>> 8bae952d
                     wn.add_tank(current[0], convert('Elevation', inp_units, float(current[1])),
                                             convert('Length', inp_units, float(current[2])),
                                             convert('Length', inp_units, float(current[3])),
@@ -464,10 +421,6 @@
                                             convert('Volume', inp_units, float(current[6])),
                                             curve)
                 elif len(current) == 7:  # No volume curve provided
-<<<<<<< HEAD
-=======
-                    logger.warning('Currently, only the EpanetSimulator utilizes maximum levels for tanks. The other simulators do not place an upper limit on tank levels yet.')
->>>>>>> 8bae952d
                     if float(current[6]) != 0:
                         logger.warning('Currently, only the EpanetSimulator utilizes minimum volumes for tanks. The other simulators only use the minimum level and only support sylindrical tanks.')
                     wn.add_tank(current[0], convert('Elevation', inp_units, float(current[1])),
@@ -500,7 +453,6 @@
             if reservoirs:
                 line = line.split(';')[0]
                 current = line.split()
-<<<<<<< HEAD
                 if current == []:
                     continue
                 if len(current) == 2:
@@ -558,11 +510,6 @@
             if '[TIMES]' in line:
                 times = True
                 continue
-=======
-                if len(current)>0:
-                    if not current[0].startswith(';'):
-                        logger.warning('Multiple demands per junction are currently only supported by the EpanetSimulator. Please check the [DEMANDS] section of your inp file.')
->>>>>>> 8bae952d
 
             if times:
                 line = line.split(';')[0]
@@ -584,7 +531,6 @@
                     key_string = current[0] + '_' + current[1]
                     setattr(wn.options, key_string.lower(), str_time_to_sec(current[2]))
 
-<<<<<<< HEAD
         if wn.options.pattern_start != 0.0:
             logger.warning('Currently, only the EpanetSimulator supports a non-zero patern start time.')
 
@@ -601,30 +547,6 @@
             logger.warning('Currently, only the EpanetSimulator supports the STATISTIC option in the inp file.')
 
         f.close()
-=======
-                if wn.options.pattern_start != 0.0:
-                    logger.warning('Currently, only the EpanetSimulator supports a non-zero patern start time.')
-
-                if wn.options.report_start != 0.0:
-                    logger.warning('Currently, only the EpanetSimulator supports a non-zero report start time.')
-
-                if wn.options.report_timestep != wn.options.hydraulic_timestep:
-                    logger.warning('Currently, only a the EpanetSimulator supports a report timestep that is not equal to the hydraulic timestep.')
-                    #logger.warning('Currently, only a the EpanetSimulator supports a report timestep that is not equal to the hydraulic timestep.')
-
-                if wn.options.start_clocktime != 0.0:
-                    logger.warning('Currently, only the EpanetSimulator supports a start clocktime other than 12 am.')
-                        
-                if wn.options.statistic != 'NONE':
-                    logger.warning('Currently, only the EpanetSimulator supports the STATISTIC option in the inp file.')
-
-            if report:
-                current = line.split()
-                if len(current)>0:
-                    if not current[0].startswith(';'):
-                        logger.warning('Currently, only the EpanetSimulator supports the [REPORT] section of the inp file.')
-                        #logger.warning('Currently, only the EpanetSimulator supports the [REPORT] section of the inp file.')
->>>>>>> 8bae952d
 
         #
         # Read file again to get controls
@@ -654,12 +576,8 @@
                     else:
                         raise RuntimeError("The following control is not recognized: " + line)
                 else:
-<<<<<<< HEAD
-=======
                     if len(current) != 6:
                         logger.warning('Using CLOCKTIME in time controls is currently only supported by the EpanetSimulator.')
-
->>>>>>> 8bae952d
                     link_name = current[1]
                     link = wn.get_link(link_name)
                     if type(current[2]) == str:
@@ -684,7 +602,6 @@
                         control_obj = wntr.network.TimeControl(wn, fire_time, 'SHIFTED_TIME', True, action_obj)
                     wn.add_control(control_obj)
 
-<<<<<<< HEAD
         f.close()
 
         #
@@ -700,25 +617,6 @@
             if '[COORDINATES]' in line:
                 coordinates = True
                 continue
-=======
-            if rules:
-                current = line.split()
-                if len(current)>0:
-                    if not current[0].startswith(';'):
-                        logger.warning('Rules are currently only supported in the EpanetSimulator.')
-
-            if energy:
-                current = line.split()
-                if len(current)>0:
-                    if not current[0].startswith(';'):
-                        logger.warning('Energy analyses are currently only performed by the EpanetSimulator.')
-
-            if emitters:
-                current = line.split()
-                if len(current)>0:
-                    if not current[0].startswith(';'):
-                        logger.warning('Emitters are currently only supported by the EpanetSimulator.')
->>>>>>> 8bae952d
 
             if coordinates:
                 line = line.split(';')[0]
@@ -864,7 +762,6 @@
                 if current == []:
                     continue
                 else:
-<<<<<<< HEAD
                     warning_flag = True
         if warning_flag:
             logger.warning('Rules are currently only supported in the EpanetSimulator.')
@@ -881,58 +778,6 @@
             if ']' in line:
                 # Set all flags to false
                 energy = False
-=======
-                    raise RuntimeError("Link status format not recognized.")
-        # Add time control
-        for control_link, control_dict in self._time_controls.iteritems():
-            wn.add_time_control(control_link, control_dict['open_times'], control_dict['closed_times'])
-
-        # Add pumps with curve info
-        for pump_name, pump_info_tuple in self._pump_info.iteritems():
-            # Get curve information
-            curve_name = self._curve_map[pump_name]
-            curve_points = self._curves[curve_name]
-            curve = wntr.network.Curve(curve_name, 'HEAD', curve_points)
-            # Get Pump information
-            start_node = pump_info_tuple[0]
-            end_node = pump_info_tuple[1]
-            # Add pump
-            wn.add_pump(pump_name, start_node, end_node, 'HEAD', curve)
-
-        # Set node coordinates
-        for name, node in wn.nodes():
-            if name in self._node_coordinates.keys():
-                wn.set_node_coordinates(name, self._node_coordinates[name])
-            else:
-                logger.warning('Coordinates are not provided for node '+name+'.')
-
-        """
-        # Add curve to network class
-        for curve_name, tupleList in self._curves.iteritems():
-            # Get the network element the curve is related to
-            # For now, only pump and tank volume curves are supported
-            try:
-                curve_element = wn.get_link(self._curve_map[curve_name])
-            except AttributeError:
-                try:
-                    curve_element = wn.get_node(self._curve_map[curve_name])
-                except AttributeError:
-                    logger.warning("Could not find node or link connected to curve: " + curve_name)
-
-            if isinstance(curve_element, Pump):
-                converted_tuples = []
-                for (flow, head) in tupleList:
-                    converted_tuples.append((convert('Flow', inp_units, flow), convert('Hydraulic Head', inp_units, head)))
-                wn.add_curve(curve_name, 'Pump', converted_tuples)
-            elif isinstance(curve_element, Tank):
-                converted_tuples = []
-                for (volume, height) in tupleList:
-                    converted_tuples.append((convert('Volume', inp_units, volume), convert('Hydraulic Head', inp_units, height)))
-                wn.add_curve(curve_name, 'Volume', converted_tuples)
-            else:
-                logger.warning("The following curve type is currently not supported: " + curve_name)
-        """
->>>>>>> 8bae952d
 
             if '[ENERGY]' in line:
                 energy = True
