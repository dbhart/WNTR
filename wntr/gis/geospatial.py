--- conflicted
+++ resolved
@@ -291,7 +291,6 @@
     
     return stats
 
-<<<<<<< HEAD
 
 def sample_raster(A, filepath, bands=1):
     """Sample a raster (e.g., GeoTIFF file) using Points in GeoDataFrame A. 
@@ -337,7 +336,8 @@
     values = pd.Series(values, index=A.index)
     
     return values
-=======
+
+
 def connect_lines(lines, threshold):
     """
     Connect lines by identifying start and end nodes that are within a 
@@ -521,5 +521,4 @@
     snapped_juncs = snap(new_juncs, elevations, tolerance=10000)
     elevs = elevations.set_index("index").elevation
     new_juncs["elevation"] = elevs[snapped_juncs.node].values
-    return new_juncs
->>>>>>> a054ad63
+    return new_juncs