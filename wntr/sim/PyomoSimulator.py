--- conflicted
+++ resolved
@@ -879,14 +879,12 @@
         valve_status_changed = False
         first_timestep = True
         while t < self._n_timesteps and step_iter < self._max_step_iter:
-<<<<<<< HEAD
-=======
+
             # HACK to work around circular references here and the
             # fact that 2.7.10 does not appear to collect memory as
             # frequently.  This is harmless, except for the small
             # amount of time it takes to run the GC.
             gc.collect()
->>>>>>> 2eb96aa9
 
             self._constraint_names = set([])
             if t == 0:
