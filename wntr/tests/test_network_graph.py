import unittest
from os.path import abspath, dirname, join
from unittest import SkipTest

import networkx as nx
import numpy as np
import wntr

testdir = dirname(abspath(str(__file__)))
datadir = join(testdir, "networks_for_testing")
netdir = join(testdir, "..", "..", "examples", "networks")


class TestNetworkGraphs(unittest.TestCase):
    def test_weight_graph(self):
        inp_file = join(netdir, "Net3.inp")
        wn = wntr.network.WaterNetworkModel(inp_file)

        node_weight = wn.query_node_attribute("elevation")
        link_weight = wn.query_link_attribute("length")

        G = wn.get_graph(node_weight, link_weight)

        self.assertEqual(G.nodes["111"]["weight"], 10 * 0.3048)
        self.assertEqual(G["159"]["161"]["177"]["weight"], 2000 * 0.3048)

<<<<<<< HEAD
=======
    def test_weighted_graph_modify_direction(self):
        inp_file = join(netdir, "Net3.inp")
        wn = wntr.network.WaterNetworkModel(inp_file) 
        sim = wntr.sim.EpanetSimulator(wn)
        results = sim.run_sim()
        flowrate = results.link['flowrate'].iloc[-1,:]
        G = wn.get_graph(link_weight=flowrate, modify_direction=True)
        
        # Positive flow, flowrate == graph weight
        name = '173'
        pipe = wn.get_link(name)

        self.assertEqual(flowrate[name],
                         G.edges[pipe.start_node_name, pipe.end_node_name, name]['weight'])
        
        # Negative flow, -flowrate == graph weight
        name = '109'
        pipe = wn.get_link(name)
        
        self.assertEqual(-flowrate[name],
                         G.edges[pipe.end_node_name, pipe.start_node_name, name]['weight'])

>>>>>>> 60ed80e6
    def test_terminal_nodes(self):
        inp_file = join(netdir, "Net1.inp")
        wn = wntr.network.WaterNetworkModel(inp_file)
        G = wn.get_graph()

        terminal_nodes = wntr.metrics.terminal_nodes(G)
        expected = set(["2", "9"])
        self.assertSetEqual(set(terminal_nodes), expected)

    def test_bridges(self):
        inp_file = join(netdir, "Net1.inp")
        wn = wntr.network.WaterNetworkModel(inp_file)
        G = wn.get_graph()

        bridges = wntr.metrics.bridges(G)
        expected = set(["9", "10", "110"])
        self.assertSetEqual(set(bridges), expected)

    def test_diameter(self):
        inp_file = join(datadir, "Anytown.inp")
        wn = wntr.network.WaterNetworkModel(inp_file)
        for pump in wn.pump_name_list[:-1]:  # remove 2 of the 3 pumps
            wn.remove_link(pump)
        G = wn.get_graph()
        udG = G.to_undirected()
        val = nx.diameter(udG)
        excepted = 7  # Davide Soldi et al. (2015) Procedia Engineering
        self.assertEqual(val, excepted)

    def test_central_point_dominance(self):
        inp_file = join(datadir, "Anytown.inp")
        wn = wntr.network.WaterNetworkModel(inp_file)
        for pump in wn.pump_name_list[:-1]:  # remove 2 of the 3 pumps
            wn.remove_link(pump)
        G = wn.get_graph()

        val = wntr.metrics.central_point_dominance(G)
        expected = 0.23  # Davide Soldi et al. (2015) Procedia Engineering
        error = abs(expected - val)
        self.assertLess(error, 0.01)

    def test_spectral_gap(self):
        inp_file = join(datadir, "Anytown.inp")
        wn = wntr.network.WaterNetworkModel(inp_file)
        for pump in wn.pump_name_list[:-1]:  # remove 2 of the 3 pumps
            wn.remove_link(pump)
        G = wn.get_graph()

        val = wntr.metrics.spectral_gap(G)
        expected = 1.5149  # Davide Soldi et al. (2015) Procedia Engineering
        error = abs(expected - val)
        self.assertLess(error, 0.01)

    def test_algebraic_connectivity(self):
        inp_file = join(datadir, "Anytown.inp")
        wn = wntr.network.WaterNetworkModel(inp_file)
        for pump in wn.pump_name_list[:-1]:  # remove 2 of the 3 pumps
            wn.remove_link(pump)
        G = wn.get_graph()

        val = wntr.metrics.algebraic_connectivity(G)
        expected = 0.1708  # Davide Soldi et al. (2015) Procedia Engineering
        error = abs(expected - val)
        raise SkipTest
        self.assertLess(error, 0.01)

    def test_crit_ratio_defrag(self):
        inp_file = join(datadir, "Anytown.inp")
        wn = wntr.network.WaterNetworkModel(inp_file)
        for pump in wn.pump_name_list[:-1]:  # remove 2 of the 3 pumps
            wn.remove_link(pump)
        G = wn.get_graph()

        val = wntr.metrics.critical_ratio_defrag(G)
        expected = 0.63  # Pandit et al. (2012) Critical Infrastucture Symposium
        error = abs(expected - val)
        raise SkipTest
        self.assertLess(error, 0.01)

    def test_Net1_MultiDiGraph(self):
        inp_file = join(netdir, "Net1.inp")
        wn = wntr.network.WaterNetworkModel(inp_file)
        G = wn.get_graph()

        node = {
            "11": {"pos": (30.0, 70.0), "type": "Junction"},
            "10": {"pos": (20.0, 70.0), "type": "Junction"},
            "13": {"pos": (70.0, 70.0), "type": "Junction"},
            "12": {"pos": (50.0, 70.0), "type": "Junction"},
            "21": {"pos": (30.0, 40.0), "type": "Junction"},
            "22": {"pos": (50.0, 40.0), "type": "Junction"},
            "23": {"pos": (70.0, 40.0), "type": "Junction"},
            "32": {"pos": (50.0, 10.0), "type": "Junction"},
            "31": {"pos": (30.0, 10.0), "type": "Junction"},
            "2": {"pos": (50.0, 90.0), "type": "Tank"},
            "9": {"pos": (10.0, 70.0), "type": "Reservoir"},
        }

        edge = {
            "11": {"12": {"11": {"type": "Pipe"}}, "21": {"111": {"type": "Pipe"}}},
            "10": {"11": {"10": {"type": "Pipe"}}},
            "13": {"23": {"113": {"type": "Pipe"}}},
            "12": {"13": {"12": {"type": "Pipe"}}, "22": {"112": {"type": "Pipe"}}},
            "21": {"31": {"121": {"type": "Pipe"}}, "22": {"21": {"type": "Pipe"}}},
            "22": {"32": {"122": {"type": "Pipe"}}, "23": {"22": {"type": "Pipe"}}},
            "23": {},
            "32": {},
            "31": {"32": {"31": {"type": "Pipe"}}},
            "2": {"12": {"110": {"type": "Pipe"}}},
            "9": {"10": {"9": {"type": "Pump"}}},
        }

        self.assertEqual(dict(node, **G.nodes), node)
        # assert_dict_contains_subset(node, G.nodes)
        self.assertEqual(dict(edge, **G.adj), edge)
        # assert_dict_contains_subset(edge, G.adj)


if __name__ == "__main__":
    unittest.main()<|MERGE_RESOLUTION|>--- conflicted
+++ resolved
@@ -24,8 +24,6 @@
         self.assertEqual(G.nodes["111"]["weight"], 10 * 0.3048)
         self.assertEqual(G["159"]["161"]["177"]["weight"], 2000 * 0.3048)
 
-<<<<<<< HEAD
-=======
     def test_weighted_graph_modify_direction(self):
         inp_file = join(netdir, "Net3.inp")
         wn = wntr.network.WaterNetworkModel(inp_file) 
@@ -48,7 +46,6 @@
         self.assertEqual(-flowrate[name],
                          G.edges[pipe.end_node_name, pipe.start_node_name, name]['weight'])
 
->>>>>>> 60ed80e6
     def test_terminal_nodes(self):
         inp_file = join(netdir, "Net1.inp")
         wn = wntr.network.WaterNetworkModel(inp_file)
