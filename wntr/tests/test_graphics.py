from nose.tools import *
from os.path import abspath, dirname, join, isfile
import os
import wntr
import matplotlib.pylab as plt

testdir = dirname(abspath(str(__file__)))
test_datadir = join(testdir,'networks_for_testing')
ex_datadir = join(testdir,'..','..','examples','networks')

def test_plot_network1():
    filename = abspath(join(testdir, 'plot_network1.png'))
    if isfile(filename):
        os.remove(filename)
    
    inp_file = join(ex_datadir,'Net6.inp')
    wn = wntr.network.WaterNetworkModel(inp_file)
		
    plt.figure()
    wntr.graphics.plot_network(wn)
    plt.savefig(filename, format='png')
    plt.close()
    
    assert_true(isfile(filename))

def test_plot_interactive_network1():
    filename = abspath(join(testdir, 'plot_interactive_network1.html'))
    if isfile(filename):
        os.remove(filename)
        
    inp_file = join(ex_datadir,'Net6.inp')
    wn = wntr.network.WaterNetworkModel(inp_file)
		
    plt.figure()
    wntr.graphics.plot_interactive_network(wn, filename=filename, auto_open=False)
<<<<<<< HEAD
    plt.close()
=======
>>>>>>> 365b6548
    
    assert_true(isfile(filename))

def test_plot_fragility_curve1():
    from scipy.stats import lognorm
    filename = abspath(join(testdir, 'plot_fragility_curve1.png'))
    if isfile(filename):
        os.remove(filename)
        
    FC = wntr.scenario.FragilityCurve()
    FC.add_state('Minor', 1, {'Default': lognorm(0.5,scale=0.3)})
    FC.add_state('Major', 2, {'Default': lognorm(0.5,scale=0.7)}) 
    
    plt.figure()
    wntr.graphics.plot_fragility_curve(FC)
    plt.savefig(filename, format='png')
    plt.close()
    
    assert_true(isfile(filename))
    
def test_plot_tank_curve1():
    filename = abspath(join(testdir, 'plot_pump_curve1.png'))
    if isfile(filename):
        os.remove(filename)
        
    inp_file = join(ex_datadir,'Net3.inp')
    wn = wntr.network.WaterNetworkModel(inp_file)
    pump = wn.get_link('10')
    
    plt.figure()
    wntr.graphics.plot_pump_curve(pump)
    plt.savefig(filename, format='png')
    plt.close()
    
    assert_true(isfile(filename))<|MERGE_RESOLUTION|>--- conflicted
+++ resolved
@@ -33,10 +33,6 @@
 		
     plt.figure()
     wntr.graphics.plot_interactive_network(wn, filename=filename, auto_open=False)
-<<<<<<< HEAD
-    plt.close()
-=======
->>>>>>> 365b6548
     
     assert_true(isfile(filename))
 
