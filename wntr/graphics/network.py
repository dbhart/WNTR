"""
The wntr.graphics.network module includes methods plot the
water network model.
"""
import logging
import networkx as nx
import pandas as pd
import matplotlib.pyplot as plt
from matplotlib import animation

try:
    import plotly
except:
    plotly = None
try:
    import folium
except:
    folium = None
    
from wntr.graphics.color import custom_colormap

logger = logging.getLogger(__name__)

def _format_node_attribute(node_attribute, wn):
    
    if isinstance(node_attribute, str):
        node_attribute = wn.query_node_attribute(node_attribute)
    if isinstance(node_attribute, list):
        node_attribute = dict(zip(node_attribute,[1]*len(node_attribute)))
    if isinstance(node_attribute, pd.Series):
        node_attribute = dict(node_attribute)
    
    return node_attribute

def _format_link_attribute(link_attribute, wn):
    
    if isinstance(link_attribute, str):
        link_attribute = wn.query_link_attribute(link_attribute)
    if isinstance(link_attribute, list):
        link_attribute = dict(zip(link_attribute,[1]*len(link_attribute)))
    if isinstance(link_attribute, pd.Series):
        link_attribute = dict(link_attribute)
            
    return link_attribute
        
def plot_network(wn, node_attribute=None, link_attribute=None, title=None,
               node_size=20, node_range=[None,None], node_alpha=1, node_cmap=None, node_labels=False,
               link_width=1, link_range=[None,None], link_alpha=1, link_cmap=None, link_labels=False,
               add_colorbar=True, node_colorbar_label='Node', link_colorbar_label='Link', 
               directed=False, ax=None, filename=None):
    """
    Plot network graphic
	
    Parameters
    ----------
    wn : wntr WaterNetworkModel
        A WaterNetworkModel object
		
    node_attribute : None, str, list, pd.Series, or dict, optional
	
        - If node_attribute is a string, then a node attribute dictionary is
          created using node_attribute = wn.query_node_attribute(str)
        - If node_attribute is a list, then each node in the list is given a 
          value of 1.
        - If node_attribute is a pd.Series, then it should be in the format
          {nodeid: x} where nodeid is a string and x is a float. 
        - If node_attribute is a dict, then it should be in the format
          {nodeid: x} where nodeid is a string and x is a float
    
	link_attribute : None, str, list, pd.Series, or dict, optional
	
        - If link_attribute is a string, then a link attribute dictionary is
          created using edge_attribute = wn.query_link_attribute(str)
        - If link_attribute is a list, then each link in the list is given a 
          value of 1.
        - If link_attribute is a pd.Series, then it should be in the format
          {linkid: x} where linkid is a string and x is a float. 
        - If link_attribute is a dict, then it should be in the format
          {linkid: x} where linkid is a string and x is a float.
		  
    title: str, optional
        Plot title 

    node_size: int, optional
        Node size 

    node_range: list, optional
        Node color range ([None,None] indicates autoscale)
        
    node_alpha: int, optional
        Node transparency
        
    node_cmap: matplotlib.pyplot.cm colormap or list of named colors, optional
        Node colormap 
        
    node_labels: bool, optional
        If True, the graph will include each node labelled with its name. 
        
    link_width: int, optional
        Link width
		
    link_range : list, optional
        Link color range ([None,None] indicates autoscale)
		
    link_alpha : int, optional
        Link transparency
    
    link_cmap: matplotlib.pyplot.cm colormap or list of named colors, optional
        Link colormap
        
    link_labels: bool, optional
        If True, the graph will include each link labelled with its name.
        
    add_colorbar: bool, optional
        Add colorbar

    node_colorbar_label: str, optional
        Node colorbar label
        
    link_colorbar_label: str, optional
        Link colorbar label
        
    directed: bool, optional
        If True, plot the directed graph
    
    ax: matplotlib axes object, optional
        Axes for plotting (None indicates that a new figure with a single 
        axes will be used)
    
    filename : str, optional
        Filename used to save the figure
        
    Returns
    -------
    ax : matplotlib axes object  
    """

    if ax is None: # create a new figure
        plt.figure(facecolor='w', edgecolor='k')
        ax = plt.gca()
        
    # Graph
    G = wn.to_graph()
    if not directed:
        G = G.to_undirected()

    # Position
    pos = nx.get_node_attributes(G,'pos')
    if len(pos) == 0:
        pos = None

    # Define node properties
    add_node_colorbar = add_colorbar
    if node_attribute is not None:
        
        if isinstance(node_attribute, list):
            if node_cmap is None:
                node_cmap = ['red', 'red']
            add_node_colorbar = False
        
        if node_cmap is None:
            node_cmap = plt.get_cmap('Spectral_r')
        elif isinstance(node_cmap, list):
            if len(node_cmap) == 1:
                node_cmap = node_cmap*2
            node_cmap = custom_colormap(len(node_cmap), node_cmap)  
         
        node_attribute = _format_node_attribute(node_attribute, wn)
        nodelist,nodecolor = zip(*node_attribute.items())

    else:
        nodelist = None
        nodecolor = 'k'
    
    add_link_colorbar = add_colorbar
    if link_attribute is not None:
        
        if isinstance(link_attribute, list):
            if link_cmap is None:
                link_cmap = ['red', 'red']
            add_link_colorbar = False

        if link_cmap is None:
            link_cmap = plt.get_cmap('Spectral_r')
        elif isinstance(link_cmap, list):
            if len(link_cmap) == 1:
                link_cmap = link_cmap*2
            link_cmap = custom_colormap(len(link_cmap), link_cmap)  
            
        link_attribute = _format_link_attribute(link_attribute, wn)
        
        # Replace link_attribute dictionary defined as
        # {link_name: attr} with {(start_node, end_node, link_name): attr}
        attr = {}
        for link_name, value in link_attribute.items():
            link = wn.get_link(link_name)
            attr[(link.start_node_name, link.end_node_name, link_name)] = value
        link_attribute = attr
        
        linklist,linkcolor = zip(*link_attribute.items())
    else:
        linklist = None
        linkcolor = 'k'
    
    if title is not None:
        ax.set_title(title)
        
    edge_background = nx.draw_networkx_edges(G, pos, edge_color='grey', 
                                             width=0.5, ax=ax)
    
    nodes = nx.draw_networkx_nodes(G, pos, 
            nodelist=nodelist, node_color=nodecolor, node_size=node_size, 
            alpha=node_alpha, cmap=node_cmap, vmin=node_range[0], vmax = node_range[1], 
            linewidths=0, ax=ax)
    edges = nx.draw_networkx_edges(G, pos, edgelist=linklist, arrows=directed,
            edge_color=linkcolor, width=link_width, alpha=link_alpha, edge_cmap=link_cmap, 
            edge_vmin=link_range[0], edge_vmax=link_range[1], ax=ax)
    if node_labels:
        labels = dict(zip(wn.node_name_list, wn.node_name_list))
        nx.draw_networkx_labels(G, pos, labels, font_size=7, ax=ax)
    if link_labels:
        labels = {}
        for link_name in wn.link_name_list:
            link = wn.get_link(link_name)
            labels[(link.start_node_name, link.end_node_name)] = link_name
        nx.draw_networkx_edge_labels(G, pos, labels, font_size=7, ax=ax)
    if add_node_colorbar and node_attribute:
        clb = plt.colorbar(nodes, shrink=0.5, pad=0, ax=ax)
        clb.ax.set_title(node_colorbar_label, fontsize=10)
    if add_link_colorbar and link_attribute:
<<<<<<< HEAD
        #if directed:
=======
>>>>>>> 43615571
        vmin = min(map(abs,link_attribute.values()))
        vmax = max(map(abs,link_attribute.values())) 
        sm = plt.cm.ScalarMappable(cmap=link_cmap, norm=plt.Normalize(vmin=vmin, vmax=vmax))
        sm.set_array([])
        clb = plt.colorbar(sm, shrink=0.5, pad=0.05, ax=ax)
<<<<<<< HEAD
        #else:
        #    clb = plt.colorbar(edges, shrink=0.5, pad=0.05, ax=ax)
=======
>>>>>>> 43615571
        clb.ax.set_title(link_colorbar_label, fontsize=10)
        
    ax.axis('off')
    
    if filename:
        plt.savefig(filename)
    
    plt.show(block=False)
    
    return ax

def plot_interactive_network(wn, node_attribute=None, node_attribute_name = 'Value', title=None,
               node_size=8, node_range=[None,None], node_cmap='Jet', node_labels=True,
               link_width=1, add_colorbar=True, reverse_colormap=False,
               figsize=[700, 450], round_ndigits=2, add_to_node_popup=None, 
               filename='plotly_network.html', auto_open=True):
    """
    Create an interactive scalable network graphic using plotly. 

    Parameters
    ----------
    wn : wntr WaterNetworkModel
        A WaterNetworkModel object
    node_attribute : None, str, list, pd.Series, or dict, optional
        - If node_attribute is a string, then a node attribute dictionary is
          created using node_attribute = wn.query_node_attribute(str)
        - If node_attribute is a list, then each node in the list is given a 
          value of 1.
        - If node_attribute is a pd.Series, then it should be in the format
          {nodeid: x} where nodeid is a string and x is a float.
          The time index is not used in the plot.
        - If node_attribute is a dict, then it should be in the format
          {nodeid: x} where nodeid is a string and x is a float
    node_attribute_name : str, optional 
        The node attribute name, which is used in the node popup and node legend
    title : str, optional
        Plot title
    node_size : int, optional
        Node size
    node_range : list, optional
        Node range ([None,None] indicates autoscale)
    node_cmap : palette name string, optional
        Node colormap, options include Greys, YlGnBu, Greens, YlOrRd, Bluered, 
        RdBu, Reds, Blues, Picnic, Rainbow, Portland, Jet, Hot, Blackbody, 
        Earth, Electric, Viridis
    
    node_labels: bool, optional
        If True, the graph will include each node labelled with its name and 
        attribute value.
        
    link_width : int, optional
        Link width
    
    add_colorbar : bool, optional
        Add colorbar
        
    reverse_colormap : bool, optional
        Reverse colormap
        
    figsize: list, optional
        Figure size in pixels
    round_ndigits : int, optional
        Number of digits to round node values used in the label
    
    add_to_node_popup : None or pd.DataFrame, optional
        To add additional information to the node popup, use a DataFrame with 
        node name as index and attributes as values.  Column names will be added
        to the popup along with each value for a given node.
        
    filename : string, optional
        HTML file name
    
    auto_open : bool, optional
        Open the HTML file after creation
    """
    if plotly is None:
        raise ImportError('plotly is required')
        
    # Graph
    G = wn.to_graph()
    
    # Node attribute
    if node_attribute is not None:
        if isinstance(node_attribute, list):
            node_cmap = 'Reds'
            add_colorbar = False
        node_attribute = _format_node_attribute(node_attribute, wn)
    else:
        add_colorbar = False
        
    # Create edge trace
    edge_trace = plotly.graph_objs.Scatter(
        x=[], 
        y=[], 
        text=[],
        hoverinfo='text',
        mode='lines',
        line=dict(
            #colorscale=link_cmap,
            #reversescale=reverse_colormap,
            color='#888', #[], 
            width=link_width))
    for edge in G.edges():
        x0, y0 = G.nodes[edge[0]]['pos']
        x1, y1 = G.nodes[edge[1]]['pos']
        edge_trace['x'] += tuple([x0, x1, None])
        edge_trace['y'] += tuple([y0, y1, None])
#        try:
#            # Add link attributes
#            link_name = G[edge[0]][edge[1]].keys()[0]
#            edge_trace['line']['color'] += tuple([pipe_attr[link_name]])
#            edge_info = 'Edge ' + str(link_name)
#            edge_trace['text'] += tuple([edge_info])
#        except:
#            pass
#    edge_trace['colorbar']['title'] = 'Link colorbar title'
    
    # Create node trace      
    node_trace = plotly.graph_objs.Scatter(
        x=[], 
        y=[], 
        text=[],
        hoverinfo='text',
        mode='markers', 
        marker=dict(
            showscale=add_colorbar,
            colorscale=node_cmap, 
            cmin=node_range[0], # TODO: Not sure this works
            cmax=node_range[1], # TODO: Not sure this works
            reversescale=reverse_colormap,
            color=[], 
            size=node_size,         
            #opacity=0.75,
            colorbar=dict(
                thickness=15,
                xanchor='left',
                titleside='right'),
            line=dict(width=1)))
    for node in G.nodes():
        x, y = G.nodes[node]['pos']
        node_trace['x'] += tuple([x])
        node_trace['y'] += tuple([y])
        try:
            # Add node attributes
            node_trace['marker']['color'] += tuple([node_attribute[node]])
            #node_trace['marker']['size'].append(node_size)

            # Add node labels
            if node_labels:
                node_info = wn.get_node(node).node_type + ': ' + str(node) + '<br>'+ \
                            node_attribute_name + ': ' + str(round(node_attribute[node],round_ndigits))
                if add_to_node_popup is not None:
                    if node in add_to_node_popup.index:
                        for key, val in add_to_node_popup.loc[node].iteritems():
                            node_info = node_info + '<br>' + \
                                key + ': ' + '{:.{prec}f}'.format(val, prec=round_ndigits)
                            
                node_trace['text'] += tuple([node_info])
        except:
            node_trace['marker']['color'] += tuple(['#888'])
            if node_labels:
                node_info = wn.get_node(node).node_type + ': ' + str(node)
                
                node_trace['text'] += tuple([node_info])
            #node_trace['marker']['size'] += tuple([5])
    #node_trace['marker']['colorbar']['title'] = 'Node colorbar title'
    
    # Create figure
    data = [edge_trace, node_trace]
    layout = plotly.graph_objs.Layout(
                    title=title,
                    titlefont=dict(size=16),
                    showlegend=False, 
                    width=figsize[0],
                    height=figsize[1],
                    hovermode='closest',
                    margin=dict(b=20,l=5,r=5,t=40),
                    xaxis=dict(showgrid=False, zeroline=False, showticklabels=False),
                    yaxis=dict(showgrid=False, zeroline=False, showticklabels=False))
    
    fig = plotly.graph_objs.Figure(data=data,layout=layout)
    if filename:
        plotly.offline.plot(fig, filename=filename, auto_open=auto_open)  
    else:
        plotly.offline.plot(fig, auto_open=auto_open)  

def plot_leaflet_network(wn, node_attribute=None, link_attribute=None, 
               node_attribute_name = 'Value', 
               link_attribute_name = 'Value',
               node_size=2, node_range=[None,None], 
               node_cmap=['cornflowerblue', 'forestgreen', 'gold', 'firebrick'], 
               node_cmap_bins = 'cut', node_labels=True,
               link_width=2, link_range=[None,None], 
               link_cmap=['cornflowerblue', 'forestgreen', 'gold', 'firebrick'], 
               link_cmap_bins='cut', link_labels=True,
               add_legend=False, round_ndigits=2, zoom_start=13, 
               add_to_node_popup=None, add_to_link_popup=None,
               filename='leaflet_network.html'):
    """
    Create an interactive scalable network graphic on a Leaflet map using folium.

    Parameters
    ----------
    wn : wntr WaterNetworkModel
        A WaterNetworkModel object
    node_attribute : None, str, list, pd.Series, or dict, optional
        - If node_attribute is a string, then a node attribute dictionary is
          created using node_attribute = wn.query_node_attribute(str)
        - If node_attribute is a list, then each node in the list is given a 
          value of 1.
        - If node_attribute is a pd.Series, then it should be in the format
          {nodeid: x} where nodeid is a string and x is a float. 
        - If node_attribute is a dict, then it should be in the format
          {nodeid: x} where nodeid is a string and x is a float
    link_attribute : None, str, list, pd.Series, or dict, optional
        - If link_attribute is a string, then a link attribute dictionary is
          created using edge_attribute = wn.query_link_attribute(str)
        - If link_attribute is a list, then each link in the list is given a 
          value of 1.
        - If link_attribute is a pd.Series, then it should be in the format
          {linkid: x} where linkid is a string and x is a float. 
        - If link_attribute is a dict, then it should be in the format
          {linkid: x} where linkid is a string and x is a float.
    node_attribute_name : str, optional 
        The node attribute name, which is used in the node popup and node legend
        
    link_attribute_name : str, optional 
        The link attribute name, which is used in the link popup and link legend
        
    node_size : int, optional
        Node size 
    node_range : list, optional
        Node range ([None,None] indicates autoscale)
    node_cmap : list of color names, optional
        Node colors 
    
    node_cmap_bins: string, optional
        Node color bins, 'cut' or 'qcut'
    
    node_labels: bool, optional
        If True, the graph will include each node labelled with its name. 
        
    link_width : int, optional
        Link width
    link_range : list, optional
        Link range ([None,None] indicates autoscale)
    link_cmap : list of color names, optional
        Link colors
    
    link_cmap_bins: string, optional
        Link color bins, 'cut' or 'qcut'
        
    link_labels: bool, optional
        If True, the graph will include each link labelled with its name. 
    
    add_legend: bool, optional
         Add a legend to the map
    
    round_ndigits : int, optional
        Rounds digits in the popup
        
    zoom_start : int, optional
        Zoom start used to set initial scale of the map
    
    add_to_node_popup : None or pd.DataFrame, optional
        To add additional information to the node popup, use a DataFrame with 
        node name as index and attributes as values.  Column names will be added
        to the popup along with each value for a given node.
        
    add_to_link_popup : None or pd.DataFrame, optional
        To add additional information to the link popup, use a DataFrame with 
        link name as index and attributes as values.  Column names will be added
        to the popup along with each value for a given link.
        
    filename : str, optional
        Filename used to save the map
    """
    
    if folium is None:
        raise ImportError('folium is required')
    
    if node_attribute is not None:
        if isinstance(node_attribute, list):
            node_cmap=['red']
        node_attribute = _format_node_attribute(node_attribute, wn)
        node_attribute = pd.Series(node_attribute)
        if node_range[0] is not None:
            node_attribute[node_attribute < node_range[0]] = node_range[0]
        if node_range[1] is not None:
            node_attribute[node_attribute > node_range[1]] = node_range[1]
        if node_cmap_bins == 'cut':
            node_colors, node_bins = pd.cut(node_attribute, len(node_cmap), 
                                                labels=node_cmap, retbins =True)
        elif node_cmap_bins == 'qcut':
            node_colors, node_bins = pd.qcut(node_attribute, len(node_cmap), 
                                                 labels=node_cmap, retbins =True)
        
    if link_attribute is not None:
        if isinstance(link_attribute, list):
            link_cmap=['red']
        link_attribute = _format_link_attribute(link_attribute, wn)
        link_attribute = pd.Series(link_attribute)
        if link_range[0] is not None:
            link_attribute[link_attribute < link_range[0]] = link_range[0]
        if link_range[1] is not None:
            link_attribute[link_attribute > link_range[1]] = link_range[1]
        if link_cmap_bins == 'cut':
            link_colors, link_bins  = pd.cut(link_attribute, len(link_cmap), 
                                             labels=link_cmap, retbins =True)
        elif link_cmap_bins == 'qcut':
            link_colors, link_bins  = pd.qcut(link_attribute, len(link_cmap), 
                                              labels=link_cmap, retbins =True)
        
    G = wn.to_graph()
    pos = nx.get_node_attributes(G,'pos')
    center = pd.DataFrame(pos).mean(axis=1)
    
    m = folium.Map(location=[center.iloc[1], center.iloc[0]], zoom_start=zoom_start, 
                   tiles='cartodbpositron')
    #folium.TileLayer('cartodbpositron').add_to(m)
    
    # Node popup
    node_popup = {k: '' for k in wn.node_name_list}
    if node_labels:
        for name, node in wn.nodes():
            node_popup[name] = node.node_type + ': ' + name
            if node_attribute is not None:
                if name in node_attribute.index:
                    node_popup[name] = node_popup[name] + '<br>' + \
                        node_attribute_name + ': ' + '{:.{prec}f}'.format(node_attribute[name], prec=round_ndigits)
            if add_to_node_popup is not None:
                if name in add_to_node_popup.index:
                    for key, val in add_to_node_popup.loc[name].iteritems():
                        node_popup[name] = node_popup[name] + '<br>' + \
                            key + ': ' + '{:.{prec}f}'.format(val, prec=round_ndigits)
                 
    # Link popup
    link_popup = {k: '' for k in wn.link_name_list}
    if link_labels:
        for name, link in wn.links():
            link_popup[name] = link.link_type + ': ' + name
            if link_attribute is not None:
                if name in link_attribute.index:
                    link_popup[name] = link_popup[name] + '<br>' + \
                        link_attribute_name + ': ' + '{:.{prec}f}'.format(link_attribute[name], prec=round_ndigits)
            if add_to_link_popup is not None:
                if name in add_to_link_popup.index:
                    for key, val in add_to_link_popup.loc[name].iteritems():
                        link_popup[name] = link_popup[name] + '<br>' + \
                            key + ': ' + '{:.{prec}f}'.format(val, prec=round_ndigits)
                            
    if node_size > 0:
        for name, node in wn.nodes():
            loc = (node.coordinates[1], node.coordinates[0])
            radius = node_size
            color = 'black'
            if node_labels:
                popup = node_popup[name]
            else:
                popup = None
                    
            if node_attribute is not None:
                if name in node_attribute.index:
                    color = node_colors[name]
                else:
                    radius = 0.1
            
            folium.CircleMarker(loc, popup=popup, color=color, fill=True, 
                                fill_color=color, radius=radius, fill_opacity=0.7, opacity=0.7).add_to(m)
            
    if link_width > 0:
        for name, link in wn.links():            
            start_loc = (link.start_node.coordinates[1], link.start_node.coordinates[0])
            end_loc = (link.end_node.coordinates[1], link.end_node.coordinates[0])
            weight = link_width
            color='black'
            if link_labels:
                popup = link_popup[name]
            else:
                popup = None
            
            if link_attribute is not None:
                if name in link_attribute.index:
                    color = link_colors[name]
                else:
                    weight = 1.5
            
            folium.PolyLine([start_loc, end_loc], popup=popup, color=color, 
                            weight=weight, opacity=0.7).add_to(m)
    
    if (add_legend) & ((len(node_cmap) >= 1) or (len(link_cmap) >= 1)):
        if node_attribute is not None:  #Produce node legend
            height = 50+len(node_cmap)*20 + (int(len(node_attribute_name)/20) + 1)*20
            node_legend_html = """<div style="position: fixed; 
        bottom: 50px; left: 50px; width: 150px; height: """+str(height)+"""px; 
        background-color:white;z-index:9999; font-size:14px; "><br>
            <b><P ALIGN=CENTER>""" + "Node Legend: " + node_attribute_name + """</b> </P>"""
            for color, val in zip(node_cmap, node_bins[0:-1]):
                val = '{:.{prec}f}'.format(val, prec=round_ndigits)
                node_legend_html += """
                &emsp;<i class="fa fa-circle fa-1x" 
                style="color:"""+ color +""" "></i> >= """+ val +""" <br>"""
            node_legend_html += """</div>"""
            m.get_root().html.add_child(folium.Element(node_legend_html))
			
        if link_attribute is not None:   #Produce link legend
            height = 50+len(link_cmap)*20 + (int(len(link_attribute_name)/20) + 1)*20
            link_legend_html = """<div style="position: fixed; 
			bottom: 50px; left: 250px; width: 150px; height: """+str(height)+"""px; 
			background-color:white;z-index:9999; font-size:14px; "><br>
            <b><P ALIGN=CENTER>""" + "Link Legend: " + link_attribute_name + """</b> </P>"""
            for color, val in zip(link_cmap, link_bins[0:-1]):
                val = '{:.{prec}f}'.format(val, prec=round_ndigits)
                link_legend_html += """
               &emsp;<i class="fa fa-minus fa-1x" 
                style="color:"""+ color +""" "></i> >= """+ val +""" <br>"""
            link_legend_html += """</div>"""
            m.get_root().html.add_child(folium.Element(link_legend_html))
    
    #plugins.Search(points, search_zoom=20, ).add_to(m)
    #if add_longlat_popup:
    #    m.add_child(folium.LatLngPopup())
    
    folium.LayerControl().add_to(m)
    
    m.save(filename)
 
def network_animation(wn, node_attribute=None, link_attribute=None, title=None,
               node_size=20, node_range=[None,None], node_alpha=1, node_cmap=None, node_labels=False,
               link_width=1, link_range=[None,None], link_alpha=1, link_cmap=None, link_labels=False,
               add_colorbar=True, directed=False, ax=None, repeat=True):
    """
    Create a network animation
    
    Parameters
    ----------
    wn : wntr WaterNetworkModel
        A WaterNetworkModel object
    node_attribute : pd.DataFrame, optional
        Node attributes stored in a pandas DataFrames, where the index is 
        time and columns are the node name 
    link_attribute : pd.DataFrame, optional
        Link attributes stored in a pandas DataFrames, where the index is 
        time and columns are the link name 
    title : str, optional
        Plot title 
    node_size : int, optional
        Node size 
    node_range : list, optional
        Node range ([None,None] indicates autoscale)
        
    node_alpha : int, optional
        Node transparency
        
    node_cmap : matplotlib.pyplot.cm colormap or list of named colors, optional
        Node colormap 
        
    node_labels: bool, optional
        If True, the graph will include each node labelled with its name. 
        
    link_width : int, optional
        Link width
    link_range : list, optional
        Link range ([None,None] indicates autoscale)
    link_alpha : int, optional
        Link transparency
    
    link_cmap : matplotlib.pyplot.cm colormap or list of named colors, optional
        Link colormap
        
    link_labels: bool, optional
        If True, the graph will include each link labelled with its name. 
        
    add_colorbar : bool, optional
        Add colorbar
    directed : bool, optional
        If True, plot the directed graph
    
    repeat : bool, optional
        If True, the animation will repeat
        
    Returns
    -------
    matplotlib animation
    """
    
    if node_attribute is not None:
        node_index = node_attribute.index
        initial_node_values = node_attribute.iloc[0, :]
        if node_range[0] is None:
            node_range[0] = node_attribute.min().min()
        if node_range[1] is None:
            node_range[1] = node_attribute.max().max()
    else:
        node_index = None
        initial_node_values = None
        
    if link_attribute is not None:
        link_index = link_attribute.index
        initial_link_values = link_attribute.iloc[0, :]
        if link_range[0] is None:
            link_range[0] = link_attribute.min().min()
        if link_range[1] is None:
            link_range[1] = link_attribute.max().max()
    else:
        link_index = None
        initial_link_values = None
    
    if (node_index is not None) & (link_index is not None):
        if len(node_index.symmetric_difference(link_index)) > 0:
            print('Node attribute index does not equal link attribute index')
            return
        index = node_index
    elif node_index is not None:
        index = node_index
    elif link_index is not None:
        index = link_index
    else:
        print('Node attributes or link attributes must be included')
        return
    
    if ax is None: # create a new figure
        fig = plt.figure(facecolor='w', edgecolor='k')
        ax = plt.gca()
            
    if title is not None:
        title_name = title + ', ', str(index[0])
    else:
        title_name = '0'
    
    ax = plot_network(wn, node_attribute=initial_node_values, link_attribute=initial_link_values, title=title_name,
               node_size=node_size, node_range=node_range, node_alpha=node_alpha, node_cmap=node_cmap, node_labels=node_labels,
               link_width=link_width, link_range=link_range, link_alpha=link_alpha, link_cmap=link_cmap, link_labels=link_labels,
               add_colorbar=add_colorbar, directed=directed, ax=ax)
        
    def update(n):
        if node_attribute is not None:
            node_values = node_attribute.iloc[n, :]
        else:
            node_values = None
        
        if link_attribute is not None:
            link_values = link_attribute.iloc[n, :]
        else:
            link_values = None
            
        if title is not None:
            title_name = title + ', ' + str(index[n])
        else:
            title_name = str(n)
        
        fig.clf()  
        ax = plt.gca()
        
        ax = plot_network(wn, node_attribute=node_values, link_attribute=link_values, title=title_name,
               node_size=node_size, node_range=node_range, node_alpha=node_alpha, node_cmap=node_cmap, node_labels=node_labels,
               link_width=link_width, link_range=link_range, link_alpha=link_alpha, link_cmap=link_cmap, link_labels=link_labels,
               add_colorbar=add_colorbar, directed=directed, ax=ax)
        
        return ax
    
    anim = animation.FuncAnimation(fig, update, interval=50, frames=len(index), blit=False, repeat=repeat)
    
    return anim<|MERGE_RESOLUTION|>--- conflicted
+++ resolved
@@ -228,20 +228,11 @@
         clb = plt.colorbar(nodes, shrink=0.5, pad=0, ax=ax)
         clb.ax.set_title(node_colorbar_label, fontsize=10)
     if add_link_colorbar and link_attribute:
-<<<<<<< HEAD
-        #if directed:
-=======
->>>>>>> 43615571
         vmin = min(map(abs,link_attribute.values()))
         vmax = max(map(abs,link_attribute.values())) 
         sm = plt.cm.ScalarMappable(cmap=link_cmap, norm=plt.Normalize(vmin=vmin, vmax=vmax))
         sm.set_array([])
         clb = plt.colorbar(sm, shrink=0.5, pad=0.05, ax=ax)
-<<<<<<< HEAD
-        #else:
-        #    clb = plt.colorbar(edges, shrink=0.5, pad=0.05, ax=ax)
-=======
->>>>>>> 43615571
         clb.ax.set_title(link_colorbar_label, fontsize=10)
         
     ax.axis('off')
