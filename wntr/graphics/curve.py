"""
The wntr.graphics.curve module includes methods plot fragility curves and 
pump curves.
"""
import numpy as np
try:
    import matplotlib.pyplot as plt
except:
    plt = None
import logging

logger = logging.getLogger(__name__)

def plot_fragility_curve(FC, fill=True, key='Default',
                         title='Fragility curve', 
                         xmin=0, xmax=1, npoints=100, 
                         xlabel='x', 
                         ylabel='Probability of exceeding a damage state',
                         figsize=[8,4]):
    """
    Plot fragility curve.
    
    Parameters
    -----------
    FC : wntr.scenario.FragilityCurve object
        Fragility curve
    
    fill : bool (optional)
        If true, fill area under the curve (default = True)
    
    key : string (optional)
        Fragility curve state distribution key (default = 'Default')
    
    title : string (optional)
        Plot title
    
    xmin : float (optional)
        X axis minimum (default = 0)
    
    xmax : float (optional)
        X axis maximum (default = 1)
    
    npoints : int (optional)
        Number of points (default = 100)
    
    xlabel : string (optional)
        X axis label (default = 'x')
    
    ylabel : string (optional)
        Y axis label (default = 'Probability of exceeding a damage state')
    
    figsize : list (optional)
        Figure size (default = [8,4])
"""
    if plt is None:
        raise ImportError('matplotlib is required')
    
    plt.figure(figsize=tuple(figsize))
    plt.title(title)
    x = np.linspace(xmin,xmax,npoints)
    for name, state in FC.states():
        try:
            dist=state.distribution[key]
            if fill:
                plt.fill_between(x,dist.cdf(x), label=name)
            else:
                plt.plot(x,dist.cdf(x), label=name)
        except:
            pass        
    plt.xlim((xmin,xmax))
    plt.ylim((0,1))
    plt.xlabel(xlabel)
    plt.ylabel(ylabel)
    plt.legend()

def plot_pump_curve(pump, title='Pump curve', 
                    xmin=0, xmax=None, ymin=0, ymax=None, 
                    xlabel='Head (m)', 
                    ylabel='Flow (m3/s)',
                    figsize=[8,4]):
    """
    Plot pump curve.
    
    Parameters
    -----------
    pump : wntr.scenario.Pump object
        Pump
        
    title : string (optional)
        Plot title
    
    xmin : float (optional)
        X axis minimum (default = 0)
    
    xmax : float (optional)
        X axis maximum (default = None)
    
    ymin : float (optional)
        Y axis minimum (default = 0)
    
    ymax : float (optional)
        Y axis maximum (default = None)
    
    xlabel : string (optional)
        X axis label (default = 'Head (m)')
    
    ylabel : string (optional)
        Y axis label (default = 'Flow (m3/s)')
    
    figsize : list (optional)
        Figure size (default = [8,4])
    """
<<<<<<< HEAD
    try:
        curve = pump.get_pump_curve()
    except:
        print("Pump "+pump.name+" has no curve")
        return
=======
    if plt is None:
        raise ImportError('matplotlib is required')
>>>>>>> b735e832
    
    plt.figure(figsize=tuple(figsize))
    plt.title(title)
    x = []
    y = []
    for pt in curve.points:
        x.append(pt[0])
        y.append(pt[1])
    plt.scatter(x,y)
    plt.plot(x,y, label=curve.name)    
    if xmax is None:
        xmax = max(x)
    if ymax is None:
        ymax = max(y)
    plt.xlim((xmin,xmax))
    plt.ylim((ymin,ymax))
    plt.xlabel(xlabel)
    plt.ylabel(ylabel)
    plt.legend()
    <|MERGE_RESOLUTION|>--- conflicted
+++ resolved
@@ -110,16 +110,14 @@
     figsize : list (optional)
         Figure size (default = [8,4])
     """
-<<<<<<< HEAD
     try:
         curve = pump.get_pump_curve()
     except:
         print("Pump "+pump.name+" has no curve")
         return
-=======
+
     if plt is None:
         raise ImportError('matplotlib is required')
->>>>>>> b735e832
     
     plt.figure(figsize=tuple(figsize))
     plt.title(title)
