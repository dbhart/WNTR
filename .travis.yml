--- conflicted
+++ resolved
@@ -26,11 +26,7 @@
       services:
       - xvfb
       sudo: true
-<<<<<<< HEAD
-
-=======
 	  
->>>>>>> b97ba952
 addons:
     apt:
         packages:
