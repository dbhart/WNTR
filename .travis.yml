# Based on
# http://conda.pydata.org/docs/travis.html
# https://github.com/xray/xray/blob/master/.travis.yml
# https://github.com/scipy/scipy/blob/master/.travis.yml

language: python
sudo: false # if false, use TravisCI's container based build

matrix:
    include:
    - python: 3.6
      dist: xenial
      env: CONDA_ENV=py36
      services:
      - xvfb
      sudo: true
    - python: 3.7
      dist: xenial
      services:
      - xvfb
      sudo: true
      env: CONDA_ENV=py37
    - python: 3.8
      dist: xenial
      env: CONDA_ENV=py38
      services:
      - xvfb
      sudo: true
<<<<<<< HEAD

=======
	  
>>>>>>> 5effdd0d
addons:
    apt:
        packages:
            - ccache

cache:
    directories:
        - $HOME/.ccache

before_script: 
    - "export DISPLAY=:99.0"
    - if [[ "$CONDA_ENV" != "py37" ]]; then 
        source /etc/init.d/xvfb start; 
        sleep 3;
      fi

# setup miniconda for numpy, scipy, pandas
before_install:
    - echo "before install"
    - export PATH=/usr/lib/ccache:$PATH
    - wget http://repo.continuum.io/miniconda/Miniconda3-latest-Linux-x86_64.sh -O miniconda.sh
    - bash miniconda.sh -b -p $HOME/miniconda
    - export PATH="$HOME/miniconda/bin:$PATH"
    - hash -r
    - conda config --set always_yes yes --set changeps1 no
    - conda update -q conda
    - conda info -a
    
install:
    - echo "install"
    - conda env create --file ci/requirements-$CONDA_ENV.yml
    - source activate test_env # all envs are named test_env in the yml files
    - conda list
    - echo $PATH
    - ls -l /home/travis/miniconda/envs/test_env/lib
    - pip install --upgrade pip
    - pip install chama coveralls
    - conda install -y --channel conda-forge glpk
    - python setup.py develop

script:
    - nosetests -v --nologcapture --with-coverage --with-doctest --doctest-extension=.rst --cover-package=wntr documentation/*.rst wntr
      
after_success:
    coveralls<|MERGE_RESOLUTION|>--- conflicted
+++ resolved
@@ -26,11 +26,7 @@
       services:
       - xvfb
       sudo: true
-<<<<<<< HEAD
-
-=======
 	  
->>>>>>> 5effdd0d
 addons:
     apt:
         packages:
